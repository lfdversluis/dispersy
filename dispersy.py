"""
The Distributed Permission System, or Dispersy, is a platform to simplify the design of distributed
communities.  At the heart of Dispersy lies a simple identity and message handling system where each
community and each user is uniquely and securely identified using elliptic curve cryptography.

Since we can not guarantee each member to be online all the time, messages that they created at one
point in time should be able to retain their meaning even when the member is off-line.  This can be
achieved by signing such messages and having them propagated though other nodes in the network.
Unfortunately, this increases the strain on these other nodes, which we try to alleviate using
specific message policies, which will be described below.

Following from this, we can easily package each message into one UDP packet to simplify
connect-ability problems since UDP packets are much easier to pass though NAT's and firewalls.

Earlier we hinted that messages can have different policies.  A message has the following four
different policies, and each policy defines how a specific part of the message should be handled.

 - Authentication defines if the message is signed, and if so, by how many members.

 - Resolution defines how the permission system should resolve conflicts between messages.

 - Distribution defines if the message is send once or if it should be gossiped around.  In the
   latter case, it can also define how many messages should be kept in the network.

 - Destination defines to whom the message should be send or gossiped.

To ensure that every node handles a messages in the same way, i.e. has the same policies associated
to each message, a message exists in two stages.  The meta-message and the implemented-message
stage.  Each message has one meta-message associated to it and tells us how the message is supposed
to be handled.  When a message is send or received an implementation is made from the meta-message
that contains information specifically for that message.  For example: a meta-message could have the
member-authentication-policy that tells us that the message must be signed by a member but only the
an implemented-message will have data and this signature.

A community can tweak the policies and how they behave by changing the parameters that the policies
supply.  Aside from the four policies, each meta-message also defines the community that it is part
of, the name it uses as an internal identifier, and the class that will contain the payload.
"""

import logging
logger = logging.getLogger(__name__)

import os
import sys
import netifaces

try:
    # python 2.7 only...
    from collections import OrderedDict
except ImportError:
    from .python27_ordereddict import OrderedDict

from collections import defaultdict
from hashlib import sha1
from itertools import groupby, islice, count
from socket import inet_aton, error as socket_error
from time import time

from .authentication import NoAuthentication, MemberAuthentication, DoubleMemberAuthentication
from .bloomfilter import BloomFilter
from .bootstrap import get_bootstrap_candidates
from .candidate import BootstrapCandidate, LoopbackCandidate, WalkCandidate, Candidate
from .crypto import ec_generate_key, ec_to_public_bin, ec_to_private_bin
from .destination import CommunityDestination, CandidateDestination, MemberDestination
from .dispersydatabase import DispersyDatabase
from .distribution import SyncDistribution, FullSyncDistribution, LastSyncDistribution, DirectDistribution, GlobalTimePruning
from .member import DummyMember, Member
from .message import BatchConfiguration, Packet, Message
from .message import DropMessage, DelayMessage, DelayMessageByProof, DelayMessageBySequence, DelayMessageByMissingMessage
from .message import DropPacket, DelayPacket
from .payload import AuthorizePayload, RevokePayload, UndoPayload
from .payload import DestroyCommunityPayload
from .payload import DynamicSettingsPayload
from .payload import IdentityPayload, MissingIdentityPayload
from .payload import IntroductionRequestPayload, IntroductionResponsePayload, PunctureRequestPayload, PuncturePayload
from .payload import MissingMessagePayload, MissingLastMessagePayload
from .payload import MissingSequencePayload, MissingProofPayload
from .payload import SignatureRequestPayload, SignatureResponsePayload
from .requestcache import Cache, RequestCache
from .resolution import PublicResolution, LinearResolution
from .statistics import DispersyStatistics

if __debug__:
    from .callback import Callback
    from .endpoint import Endpoint

# the callback identifier for the task that periodically takes a step
CANDIDATE_WALKER_CALLBACK_ID = u"dispersy-candidate-walker"


class SignatureRequestCache(Cache):
    cleanup_delay = 0.0

    def __init__(self, members, response_func, response_args, timeout):
        self.request = None
        # MEMBERS is a list containing all the members that should add their signature.  currently
        # we only support double signed messages, hence MEMBERS contains only a single Member
        # instance.
        self.members = members
        self.response_func = response_func
        self.response_args = response_args
        self.timeout_delay = timeout

    def on_timeout(self):
        logger.debug("signature timeout")
        self.response_func(self, None, True, *self.response_args)


class IntroductionRequestCache(Cache):
    # we will accept the response at most 10.5 seconds after our request
    timeout_delay = 10.5
    # the cache remains available at most 4.5 after receiving the response.  this gives some time to
    # receive the puncture message
    cleanup_delay = 4.5

    def __init__(self, community, helper_candidate):
        self.community = community
        self.helper_candidate = helper_candidate
        self.response_candidate = None
        self.puncture_candidate = None

    def on_timeout(self):
        # helper_candidate did not respond to a request message in this community.  after some time
        # inactive candidates become obsolete and will be removed by
        # _periodically_cleanup_candidates
        logger.debug("walker timeout for %s", self.helper_candidate)

        self.community.dispersy.statistics.dict_inc(self.community.dispersy.statistics.walk_fail, self.helper_candidate.sock_addr)

        # we choose to set the entire helper to inactive instead of just the community where the
        # timeout occurred.  this will allow us to quickly respond to nodes going offline, while the
        # downside is that one dropped packet will cause us to invalidly inactivate all communities
        # of the candidate.
        now = time()
        self.helper_candidate.obsolete(self.community, now)
        self.helper_candidate.all_inactive(now)


class MissingSomethingCache(Cache):
    cleanup_delay = 0.0

    def __init__(self, timeout):
        logger.debug("%s: waiting for %f seconds", self.__class__.__name__, timeout)
        self.timeout_delay = timeout
        self.callbacks = []

    def on_timeout(self):
        logger.debug("%s: timeout on %d callbacks", self.__class__.__name__, len(self.callbacks))
        for func, args in self.callbacks:
            func(None, *args)

    @staticmethod
    def properties_to_identifier(*args):
        raise NotImplementedError()

    @staticmethod
    def message_to_identifier(message):
        raise NotImplementedError()


class MissingMemberCache(MissingSomethingCache):

    @staticmethod
    def properties_to_identifier(community, member):
        return "-missing-member-%s-%s-" % (community.cid, member.mid)

    @staticmethod
    def message_to_identifier(message):
        return "-missing-member-%s-%s-" % (message.community.cid, message.authentication.member.mid)


class MissingMessageCache(MissingSomethingCache):

    @staticmethod
    def properties_to_identifier(community, member, global_time):
        return "-missing-message-%s-%s-%d-" % (community.cid, member.mid, global_time)

    @staticmethod
    def message_to_identifier(message):
        return "-missing-message-%s-%s-%d-" % (message.community.cid, message.authentication.member.mid, message.distribution.global_time)


class MissingLastMessageCache(MissingSomethingCache):

    @staticmethod
    def properties_to_identifier(community, member, message):
        return "-missing-last-message-%s-%s-%s-" % (community.cid, member.mid, message.name.encode("UTF-8"))

    @staticmethod
    def message_to_identifier(message):
        return "-missing-last-message-%s-%s-%s-" % (message.community.cid, message.authentication.member.mid, message.name.encode("UTF-8"))


class MissingProofCache(MissingSomethingCache):

    def __init__(self, timeout):
        super(MissingProofCache, self).__init__(timeout)

        # duplicates contains the (meta messages, member) for which we have already requesting
        # proof, this allows us send fewer duplicate requests
        self.duplicates = []

    @staticmethod
    def properties_to_identifier(community):
        return "-missing-proof-%s-" % (community.cid,)

    @staticmethod
    def message_to_identifier(message):
        return "-missing-proof-%s-" % (message.community.cid,)


class MissingSequenceOverviewCache(Cache):
    cleanup_delay = 0.0

    def __init__(self, timeout):
        self.timeout_delay = timeout
        self.missing_high = 0

    def on_timeout(self):
        pass

    @staticmethod
    def properties_to_identifier(community, member, message):
        return "-missing-sequence-overview-%s-%s-%s-" % (community.cid, member.mid, message.name.encode("UTF-8"))


class MissingSequenceCache(MissingSomethingCache):

    @staticmethod
    def properties_to_identifier(community, member, message, missing_high):
        return "-missing-sequence-%s-%s-%s-%d-" % (community.cid, member.mid, message.name.encode("UTF-8"), missing_high)

    @staticmethod
    def message_to_identifier(message):
        return "-missing-sequence-%s-%s-%s-%d-" % (message.community.cid, message.authentication.member.mid, message.name.encode("UTF-8"), message.distribution.sequence_number)


class GlobalCandidateCache():

    def __init__(self, dispersy):
        self._dispersy = dispersy

    def __contains__(self, item):
        for community in self._dispersy._communities.itervalues():
            if item in community._candidates:
                return True

    def __setitem__(self, key, item):
        now = time()
        for community in self._dispersy._communities.itervalues():
            if item.in_community(community, now):
                community._candidates[key] = item

    def __delitem__(self, item):
        for community in self._dispersy._communities.itervalues():
            if item in community._candidates:
                del community._candidates[item]

    def iteritems(self):
        for community in self._dispersy._communities.itervalues():
            for key, value in community._candidates.iteritems():
                yield key, value

    def itervalues(self):
        for community in self._dispersy._communities.itervalues():
            for value in community._candidates.itervalues():
                yield value

    def get(self, item, default=None):
        for community in self._dispersy._communities.itervalues():
            if item in community._candidates:
                return community._candidates[item]

        return default

    def __len__(self):
        candidates = set()
        for community in self._dispersy._communities.itervalues():
            candidates.update(community._candidates.itervalues())
        return len(candidates)


class Dispersy(object):

    """
    The Dispersy class provides the interface to all Dispersy related commands, managing the in- and
    outgoing data for, possibly, multiple communities.
    """
    def __init__(self, callback, endpoint, working_directory, database_filename=u"dispersy.db"):
        """
        Initialise a Dispersy instance.

        @param callback: Instance for callback scheduling.
        @type callback: Callback

        @param endpoint: Instance for communication.
        @type callback: Endpoint

        @param working_directory: The directory where all files should be stored.
        @type working_directory: unicode

        @param database_filename: The database filename or u":memory:"
        @type database_filename: unicode
        """
        assert isinstance(callback, Callback), type(callback)
        assert isinstance(endpoint, Endpoint), type(endpoint)
        assert isinstance(working_directory, unicode), type(working_directory)
        assert isinstance(database_filename, unicode), type(database_filename)
        super(Dispersy, self).__init__()

        # the thread we will be using
        self._callback = callback

        # communication endpoint
        self._endpoint = endpoint

        # batch caching incoming packets
        self._batch_cache = {}

        # where we store all data
        self._working_directory = os.path.abspath(working_directory)

        self._member_cache_by_public_key = OrderedDict()
        self._member_cache_by_hash = dict()
        self._member_cache_by_database_id = dict()

        # our data storage
        if not database_filename == u":memory:":
            database_directory = os.path.join(self._working_directory, u"sqlite")
            if not os.path.isdir(database_directory):
                os.makedirs(database_directory)
            database_filename = os.path.join(database_directory, database_filename)
        self._database = DispersyDatabase(database_filename)

        # peer selection candidates.  address:Candidate pairs (where
        # address is obtained from socket.recv_from)
        self._candidates = GlobalCandidateCache(self)
        self._callback.register(self._periodically_cleanup_candidates)

        # assigns temporary cache objects to unique identifiers
        self._request_cache = RequestCache(self._callback)

        # indicates what our connection type is.  currently it can be u"unknown", u"public", or
        # u"symmetric-NAT"
        self._connection_type = u"unknown"

        # our LAN and WAN addresses
        self._lan_address = (self._guess_lan_address() or "0.0.0.0", 0)
        self._wan_address = ("0.0.0.0", 0)
        self._wan_address_votes = {}
        if __debug__:
            logger.debug("my LAN address is %s:%d", self._lan_address[0], self._lan_address[1])
            logger.debug("my WAN address is %s:%d", self._wan_address[0], self._wan_address[1])

        # bootstrap peers
        bootstrap_candidates = get_bootstrap_candidates(self)
        if not all(bootstrap_candidates):
            self._callback.register(self._retry_bootstrap_candidates)
        self._bootstrap_candidates = dict((candidate.sock_addr, candidate) for candidate in bootstrap_candidates if candidate)

        # communities that can be auto loaded.  classification:(cls, args, kargs) pairs.
        self._auto_load_communities = OrderedDict()

        # loaded communities.  cid:Community pairs.
        self._communities = {}
        self._walker_commmunities = []

        self._check_distribution_batch_map = {DirectDistribution: self._check_direct_distribution_batch,
                                              FullSyncDistribution: self._check_full_sync_distribution_batch,
                                              LastSyncDistribution: self._check_last_sync_distribution_batch}

        # progress handlers (used to notify the user when something will take a long time)
        self._progress_handlers = []

        # commit changes to the database periodically
        self._callback.register(self._watchdog)

        # statistics...
        self._statistics = DispersyStatistics(self)

        # memory profiler
        if "--memory-dump" in sys.argv:
            def memory_dump():
                from meliae import scanner
                start = time()
                try:
                    while True:
                        yield float(60 * 60)
                        scanner.dump_all_objects("memory-%d.out" % (time() - start))
                except GeneratorExit:
                    scanner.dump_all_objects("memory-%d-shutdown.out" % (time() - start))

            self._callback.register(memory_dump)

        self._callback.register(self._stats_candidates)
        self._callback.register(self._stats_detailed_candidates)

    @staticmethod
    def _guess_lan_address():
        """
        Returns the address of the first AF_INET interface it can find.
        """
        blacklist = ["127.0.0.1", "0.0.0.0", "255.255.255.255"]
        for interface in netifaces.interfaces():
            addresses = netifaces.ifaddresses(interface)
            for option in addresses.get(netifaces.AF_INET, []):
                if "broadcast" in option and "addr" in option and not option["addr"] in blacklist:
                    logger.debug("interface %s address %s", interface, option["addr"])
                    return option["addr"]
        # Exception for virtual machines/containers
        for interface in netifaces.interfaces():
            addresses = netifaces.ifaddresses(interface)
            for option in addresses.get(netifaces.AF_INET, []):
                if "addr" in option and not option["addr"] in blacklist:
                    logger.debug("interface %s address %s", interface, option["addr"])
                    return option["addr"]
        logger.error("Unable to find our public interface!")
        return None

    def _retry_bootstrap_candidates(self):
        """
        One or more bootstrap addresses could not be retrieved.

        The first 30 seconds we will attempt to resolve the addresses once every second.  If we did
        not succeed after 30 seconds will will retry once every 30 seconds until we succeed.
        """
        logger.warning("unable to resolve all bootstrap addresses")
        for counter in count(1):
            yield 1.0 if counter < 30 else 30.0
            logger.warning("attempt #%d", counter)
            candidates = get_bootstrap_candidates(self)
            for candidate in candidates:
                if candidate is None:
                    break
            else:
                logger.debug("resolved all bootstrap addresses")
                self._bootstrap_candidates = dict((candidate.sock_addr, candidate) for candidate in candidates if candidate)
                break

    @property
    def working_directory(self):
        """
        The full directory path where all dispersy related files are stored.
        @rtype: unicode
        """
        return self._working_directory

    @property
    def endpoint(self):
        """
        The endpoint object used to send packets.
        @rtype: Object with a send(address, data) method
        """
        return self._endpoint

    def _endpoint_ready(self):
        """
        Guess our LAN and WAN address from information provided by endpoint.

        This method is called immediately after endpoint.start finishes.
        """
        host, port = self._endpoint.get_address()
        logger.warn("update LAN address %s:%d -> %s:%d", self._lan_address[0], self._lan_address[1], self._lan_address[0], port)
        self._lan_address = (self._lan_address[0], port)

        # at this point we do not yet have a WAN address, set it to the LAN address to ensure we
        # have something
        assert self._wan_address == ("0.0.0.0", 0)
        logger.warn("update WAN address %s:%d -> %s:%d", self._wan_address[0], self._wan_address[1], self._lan_address[0], self._lan_address[1])
        self._wan_address = self._lan_address

        if not self.is_valid_address(self._lan_address):
            logger.warn("update LAN address %s:%d -> %s:%d", self._lan_address[0], self._lan_address[1], host, self._lan_address[1])
            self._lan_address = (host, self._lan_address[1])

            if not self.is_valid_address(self._lan_address):
                logger.warn("update LAN address %s:%d -> %s:%d", self._lan_address[0], self._lan_address[1], self._wan_address[0], self._lan_address[1])
                self._lan_address = (self._wan_address[0], self._lan_address[1])

        # our address may not be a bootstrap address
        if self._lan_address in self._bootstrap_candidates:
            del self._bootstrap_candidates[self._lan_address]

        # our address may not be a candidate
        if self._lan_address in self._candidates:
            del self._candidates[self._lan_address]

    @property
    def lan_address(self):
        """
        The LAN address where we believe people who are inside our LAN can find us.

        Our LAN address is determined by the default gateway of our
        system and our port.

        @rtype: (str, int)
        """
        return self._lan_address

    @property
    def wan_address(self):
        """
        The wan address where we believe that we can be found from outside our LAN.

        Our wan address is determined by majority voting.  Each time when we receive a message
        that contains an opinion about our wan address, we take this into account.  The
        address with the most votes wins.

        Votes can be added by calling the wan_address_vote(...) method.

        Usually these votes are received through dispersy-introduction-request and
        dispersy-introduction-response messages.

        @rtype: (str, int)
        """
        return self._wan_address

    @property
    def connection_type(self):
        """
        The connection type that we believe we have.

        Currently the following types are recognized:
        - u'unknown': the default value until the actual type can be recognized.
        - u'public': when the LAN and WAN addresses are determined to be the same.
        - u'symmetric-NAT': when each remote peer reports different external port numbers.

        @rtype: unicode
        """
        return self._connection_type

    @property
    def callback(self):
        return self._callback

    @property
    def database(self):
        """
        The Dispersy database singleton.
        @rtype: DispersyDatabase
        """
        return self._database

    @property
    def request_cache(self):
        """
        The request cache instance responsible for maintaining identifiers and timeouts for
        outstanding requests.
        @rtype: RequestCache
        """
        return self._request_cache

    @property
    def statistics(self):
        """
        The Statistics instance.
        """
        return self._statistics

    def initiate_meta_messages(self, community):
        """
        Create the meta messages that Dispersy uses.

        This method is called once for each community when it is created.  The resulting meta
        messages can be obtained by either community.get_meta_message(name) or
        community.get_meta_messages().

        Since these meta messages will be used along side the meta messages that each community
        provides, all message names are prefixed with 'dispersy-' to ensure that the names are
        unique.

        @param community: The community that will get the messages.
        @type community: Community

        @return: The new meta messages.
        @rtype: [Message]
        """
        if __debug__:
            from .community import Community
        assert isinstance(community, Community)
        messages = [Message(community, u"dispersy-identity", MemberAuthentication(encoding="bin"), PublicResolution(), LastSyncDistribution(synchronization_direction=u"ASC", priority=16, history_size=1), CommunityDestination(node_count=0), IdentityPayload(), self._generic_timeline_check, self.on_identity),
                    Message(community, u"dispersy-signature-request", NoAuthentication(), PublicResolution(), DirectDistribution(), MemberDestination(), SignatureRequestPayload(), self.check_signature_request, self.on_signature_request),
                    Message(community, u"dispersy-signature-response", NoAuthentication(), PublicResolution(), DirectDistribution(), CandidateDestination(), SignatureResponsePayload(), self.check_signature_response, self.on_signature_response),
                    Message(community, u"dispersy-authorize", MemberAuthentication(), PublicResolution(), FullSyncDistribution(enable_sequence_number=True, synchronization_direction=u"ASC", priority=128), CommunityDestination(node_count=10), AuthorizePayload(), self._generic_timeline_check, self.on_authorize),
                    Message(community, u"dispersy-revoke", MemberAuthentication(), PublicResolution(), FullSyncDistribution(enable_sequence_number=True, synchronization_direction=u"ASC", priority=128), CommunityDestination(node_count=10), RevokePayload(), self._generic_timeline_check, self.on_revoke),
                    Message(community, u"dispersy-undo-own", MemberAuthentication(), PublicResolution(), FullSyncDistribution(enable_sequence_number=True, synchronization_direction=u"ASC", priority=128), CommunityDestination(node_count=10), UndoPayload(), self.check_undo, self.on_undo),
                    Message(community, u"dispersy-undo-other", MemberAuthentication(), LinearResolution(), FullSyncDistribution(enable_sequence_number=True, synchronization_direction=u"ASC", priority=128), CommunityDestination(node_count=10), UndoPayload(), self.check_undo, self.on_undo),
                    Message(community, u"dispersy-destroy-community", MemberAuthentication(), LinearResolution(), FullSyncDistribution(enable_sequence_number=False, synchronization_direction=u"ASC", priority=192), CommunityDestination(node_count=50), DestroyCommunityPayload(), self._generic_timeline_check, self.on_destroy_community),
                    Message(community, u"dispersy-dynamic-settings", MemberAuthentication(), LinearResolution(), FullSyncDistribution(enable_sequence_number=True, synchronization_direction=u"DESC", priority=191), CommunityDestination(node_count=10), DynamicSettingsPayload(), self._generic_timeline_check, community.dispersy_on_dynamic_settings),

                    #
                    # when something is missing, a dispersy-missing-... message can be used to request
                    # it from another peer
                    #

                    # when we have a member id (20 byte sha1 of the public key) but not the public key
                    Message(community, u"dispersy-missing-identity", NoAuthentication(), PublicResolution(), DirectDistribution(), CandidateDestination(), MissingIdentityPayload(), self._generic_timeline_check, self.on_missing_identity),

                    # when we are missing one or more SyncDistribution messages in a certain sequence
                    Message(community, u"dispersy-missing-sequence", NoAuthentication(), PublicResolution(), DirectDistribution(), CandidateDestination(), MissingSequencePayload(), self._generic_timeline_check, self.on_missing_sequence, batch=BatchConfiguration(max_window=0.1)),

                    # when we have a reference to a message that we do not have.  a reference consists
                    # of the community identifier, the member identifier, and the global time
                    Message(community, u"dispersy-missing-message", NoAuthentication(), PublicResolution(), DirectDistribution(), CandidateDestination(), MissingMessagePayload(), self._generic_timeline_check, self.on_missing_message),

                    # when we might be missing a dispersy-authorize message
                    Message(community, u"dispersy-missing-proof", NoAuthentication(), PublicResolution(), DirectDistribution(), CandidateDestination(), MissingProofPayload(), self._generic_timeline_check, self.on_missing_proof),

                    # when we have a reference to a LastSyncDistribution that we do not have.  a
                    # reference consists of the community identifier and the member identifier
                    Message(community, u"dispersy-missing-last-message", NoAuthentication(), PublicResolution(), DirectDistribution(), CandidateDestination(), MissingLastMessagePayload(), self._generic_timeline_check, self.on_missing_last_message),
                    ]

        if community.dispersy_enable_candidate_walker_responses:
            messages.extend([Message(community, u"dispersy-introduction-request", MemberAuthentication(), PublicResolution(), DirectDistribution(), CandidateDestination(), IntroductionRequestPayload(), self.check_introduction_request, self.on_introduction_request),
                             Message(community, u"dispersy-introduction-response", MemberAuthentication(), PublicResolution(), DirectDistribution(), CandidateDestination(), IntroductionResponsePayload(), self.check_introduction_response, self.on_introduction_response),
                             Message(community, u"dispersy-puncture-request", NoAuthentication(), PublicResolution(), DirectDistribution(), CandidateDestination(), PunctureRequestPayload(), self.check_puncture_request, self.on_puncture_request),
                             Message(community, u"dispersy-puncture", MemberAuthentication(), PublicResolution(), DirectDistribution(), CandidateDestination(), PuncturePayload(), self.check_puncture, self.on_puncture)])

        return messages

    def define_auto_load(self, community_cls, args=(), kargs=None, load=False):
        """
        Tell Dispersy how to load COMMUNITY is needed.

        COMMUNITY_CLS is the community class that is defined.

        ARGS an KARGS are optional arguments and keyword arguments used when a community is loaded
        using COMMUNITY_CLS.load_community(self, master, *ARGS, **KARGS).

        When LOAD is True all available communities of this type will be immediately loaded.

        Returns a list with loaded communities.
        """
        if __debug__:
            from .community import Community
        assert self._callback.is_current_thread, "Must be called from the callback thread"
        assert issubclass(community_cls, Community), type(community_cls)
        assert isinstance(args, tuple), type(args)
        assert kargs is None or isinstance(kargs, dict), type(kargs)
        assert not community_cls.get_classification() in self._auto_load_communities
        assert isinstance(load, bool), type(load)

        if kargs is None:
            kargs = {}
        self._auto_load_communities[community_cls.get_classification()] = (community_cls, args, kargs)

        communities = []
        if load:
            for master in community_cls.get_master_members(self):
                if not master.mid in self._communities:
                    logger.debug("Loading %s at start", community_cls.get_classification())
                    community = community_cls.load_community(self, master, *args, **kargs)
                    communities.append(community)
                    assert community.master_member.mid == master.mid
                    assert community.master_member.mid in self._communities

        return communities

    def undefine_auto_load(self, community):
        """
        Tell Dispersy to no longer load COMMUNITY.

        COMMUNITY is the community class that is defined.
        """
        if __debug__:
            from .community import Community
        assert issubclass(community, Community)
        assert community.get_classification() in self._auto_load_communities
        del self._auto_load_communities[community.get_classification()]

    def attach_progress_handler(self, func):
        assert callable(func), "handler must be callable"
        self._progress_handlers.append(func)

    def detach_progress_handler(self, func):
        assert callable(func), "handler must be callable"
        assert func in self._progress_handlers, "handler is not attached"
        self._progress_handlers.remove(func)

    def get_progress_handlers(self):
        return self._progress_handlers

    def get_member(self, public_key, private_key=""):
        """
        Returns a Member instance associated with public_key.

        Since we have the public_key, we can create this user when it didn't already exist.  Hence,
        this method always succeeds.

        @param public_key: The public key of the member we want to obtain.
        @type public_key: string

        @return: The Member instance associated with public_key.
        @rtype: Member

        @note: This returns -any- Member, it may not be a member that is part of this community.

        @todo: Since this method returns Members that are not specifically bound to any community,
         this method should be moved to Dispersy
        """
        assert isinstance(public_key, str)
        assert isinstance(private_key, str)
        member = self._member_cache_by_public_key.get(public_key)
        if member:
            if private_key and not member.private_key:
                member.set_private_key(private_key)

        else:
            member = Member(self, public_key, private_key)

            # store in caches
            self._member_cache_by_public_key[public_key] = member
            self._member_cache_by_hash[member.mid] = member
            self._member_cache_by_database_id[member.database_id] = member

            # limit cache length
            if len(self._member_cache_by_public_key) > 1024:
                _, pop = self._member_cache_by_public_key.popitem(False)
                del self._member_cache_by_hash[pop.mid]
                del self._member_cache_by_database_id[pop.database_id]

        return member

    def get_new_member(self, curve=u"medium"):
        """
        Returns a Member instance created from a newly generated public key.
        """
        assert isinstance(curve, unicode), type(curve)
        ec = ec_generate_key(curve)
        return self.get_member(ec_to_public_bin(ec), ec_to_private_bin(ec))

    def get_temporary_member_from_id(self, mid):
        """
        Returns a temporary Member instance reserving the MID until (hopefully) the public key
        becomes available.

        This method should be used with caution as this will create a real Member without having the
        public key available.  This method is (sometimes) used when joining a community when we only
        have its CID (=MID).

        @param mid: The 20 byte sha1 digest indicating a member.
        @type mid: string

        @return: A (Dummy)Member instance
        @rtype: DummyMember or Member
        """
        assert isinstance(mid, str), type(mid)
        assert len(mid) == 20, len(mid)
        return self._member_cache_by_hash.get(mid) or DummyMember(self, mid)

    def get_members_from_id(self, mid):
        """
        Returns zero or more Member instances associated with mid, where mid is the sha1 digest of a
        member public key.

        As we are using only 20 bytes to represent the actual member public key, this method may
        return multiple possible Member instances.  In this case, other ways must be used to figure
        out the correct Member instance.  For instance: if a signature or encryption is available,
        all Member instances could be used, but only one can succeed in verifying or decrypting.

        Since we may not have the public key associated to MID, this method may return an empty
        list.  In such a case it is sometimes possible to DelayPacketByMissingMember to obtain the
        public key.

        @param mid: The 20 byte sha1 digest indicating a member.
        @type mid: string

        @return: A list containing zero or more Member instances.
        @rtype: [Member]

        @note: This returns -any- Member, it may not be a member that is part of this community.
        """
        assert isinstance(mid, str), type(mid)
        assert len(mid) == 20, len(mid)
        member = self._member_cache_by_hash.get(mid)
        if member:
            return [member]

        else:
            # note that this allows a security attack where someone might obtain a crypographic
            # key that has the same sha1 as the master member, however unlikely.  the only way to
            # prevent this, as far as we know, is to increase the size of the community
            # identifier, for instance by using sha256 instead of sha1.
            return [self.get_member(str(public_key))
                    for public_key,
                    in list(self._database.execute(u"SELECT public_key FROM member WHERE mid = ?", (buffer(mid),)))
                    if public_key]

    def get_member_from_database_id(self, database_id):
        """
        Returns a Member instance associated with DATABASE_ID or None when this row identifier is
        not available.
        """
        assert isinstance(database_id, (int, long)), type(database_id)
        member = self._member_cache_by_database_id.get(database_id)
        if not member:
            try:
                public_key, = next(self._database.execute(u"SELECT public_key FROM member WHERE id = ?", (database_id,)))
            except StopIteration:
                pass
            else:
                member = self.get_member(str(public_key))
        return member

    def attach_community(self, community):
        """
        Add a community to the Dispersy instance.

        Each community must be known to Dispersy, otherwise an incoming message will not be able to
        be passed along to it's associated community.

        In general this method is called from the Community.__init__(...) method.

        @param community: The community that will be added.
        @type community: Community
        """
        if __debug__:
            from .community import Community
        assert isinstance(community, Community)
        logger.debug("%s %s", community.cid.encode("HEX"), community.get_classification())
        assert not community.cid in self._communities
        assert not community in self._walker_commmunities
        self._communities[community.cid] = community
        community.dispersy_check_database()

        if community.dispersy_enable_candidate_walker:
            self._walker_commmunities.insert(0, community)
            # restart walker scheduler
            self._callback.replace_register(CANDIDATE_WALKER_CALLBACK_ID, self._candidate_walker)

        # count the number of times that a community was attached
        self._statistics.dict_inc(self._statistics.attachment, community.cid)

        if __debug__:
            # schedule the sanity check... it also checks that the dispersy-identity is available and
            # when this is a create or join this message is created only after the attach_community
            if "--sanity-check" in sys.argv:
                try:
                    self.sanity_check(community)
                except ValueError:
                    logger.exception("sanity check fail for %s", community)
                    assert False, "One or more exceptions occurred during sanity check"

    def detach_community(self, community):
        """
        Remove an attached community from the Dispersy instance.

        Once a community is detached it will no longer receive incoming messages.  When the
        community is marked as auto_load it will be loaded, using community.load_community(...),
        when a message for this community is received.

        @param community: The community that will be added.
        @type community: Community
        """
        if __debug__:
            from .community import Community
        assert isinstance(community, Community)
        logger.debug("%s %s", community.cid.encode("HEX"), community.get_classification())
        assert community.cid in self._communities
        assert self._communities[community.cid] == community
        assert not community.dispersy_enable_candidate_walker or community in self._walker_commmunities, [community.dispersy_enable_candidate_walker, community in self._walker_commmunities]
        del self._communities[community.cid]

        # stop walker
        if community.dispersy_enable_candidate_walker:
            self._walker_commmunities.remove(community)
            if self._walker_commmunities:
                # restart walker scheduler
                self._callback.replace_register(CANDIDATE_WALKER_CALLBACK_ID, self._candidate_walker)
            else:
                # stop walker scheduler
                self._callback.unregister(CANDIDATE_WALKER_CALLBACK_ID)

        # remove any items that are left in the cache
        for meta in community.get_meta_messages():
            if meta.batch.enabled and meta in self._batch_cache:
                task_identifier, _, _ = self._batch_cache[meta]
                self._callback.unregister(task_identifier)

    def reclassify_community(self, source, destination):
        """
        Change a community classification.

        Each community has a classification that dictates what source code is handling this
        community.  By default the classification of a community is the unicode name of the class in
        the source code.

        In some cases it may be usefull to change the classification, for instance: if community A
        has a subclass community B, where B has similar but reduced capabilities, we could
        reclassify B to A at some point and keep all messages collected so far while using the
        increased capabilities of community A.

        @param source: The community that will be reclassified.  This must be either a Community
         instance (when the community is loaded) or a Member instance giving the master member (when
         the community is not loaded).
        @type source: Community or Member

        @param destination: The new community classification.  This must be a Community class.
        @type destination: Community class
        """
        if __debug__:
            from .community import Community
        assert isinstance(source, (Community, Member))
        assert issubclass(destination, Community)

        destination_classification = destination.get_classification()

        if isinstance(source, Member):
            logger.debug("reclassify <unknown> -> %s", destination_classification)
            master = source

        else:
            logger.debug("reclassify %s -> %s", source.get_classification(), destination_classification)
            assert source.cid in self._communities
            assert self._communities[source.cid] == source
            master = source.master_member
            source.unload_community()

        self._database.execute(u"UPDATE community SET classification = ? WHERE master = ?",
                               (destination_classification, master.database_id))
        assert self._database.changes == 1

        if destination_classification in self._auto_load_communities:
            cls, args, kargs = self._auto_load_communities[destination_classification]
            assert cls == destination, [cls, destination]
        else:
            args = ()
            kargs = {}

        return destination.load_community(self, master, *args, **kargs)

    def has_community(self, cid):
        """
        Returns True when there is a community CID.
        """
        return cid in self._communities

    def get_community(self, cid, load=False, auto_load=True):
        """
        Returns a community by its community id.

        The community id, or cid, is the binary representation of the public key of the master
        member for the community.

        When the community is available but not currently loaded it will be automatically loaded
        when (a) the load parameter is True or (b) the auto_load parameter is True and the auto_load
        flag for this community is True (this flag is set in the database).

        @param cid: The community identifier.
        @type cid: string, of any size

        @param load: When True, will load the community when available and not yet loaded.
        @type load: bool

        @param auto_load: When True, will load the community when available, the auto_load flag is
         True, and, not yet loaded.
        @type load: bool

        @warning: It is possible, however unlikely, that multiple communities will have the same
         cid.  This is currently not handled.
        """
        assert isinstance(cid, str)
        assert isinstance(load, bool), type(load)
        assert isinstance(auto_load, bool)

        try:
            return self._communities[cid]

        except KeyError:
            if load or auto_load:
                try:
                    # have we joined this community
                    classification, auto_load_flag, master_public_key = self._database.execute(u"SELECT community.classification, community.auto_load, member.public_key FROM community JOIN member ON member.id = community.master WHERE mid = ?",
                                                                                               (buffer(cid),)).next()

                except StopIteration:
                    pass

                else:
                    if load or (auto_load and auto_load_flag):

                        if classification in self._auto_load_communities:
                            master = self.get_member(str(master_public_key)) if master_public_key else self.get_temporary_member_from_id(cid)
                            cls, args, kargs = self._auto_load_communities[classification]
                            community = cls.load_community(self, master, *args, **kargs)
                            assert master.mid in self._communities
                            return community

                        else:
                            logger.warning("unable to auto load %s is an undefined classification [%s]", cid.encode("HEX"), classification)

                    else:
                        logger.debug("not allowed to load [%s]", classification)

        raise KeyError(cid)

    def get_communities(self):
        """
        Returns a list with all known Community instances.
        """
        return self._communities.values()

    def get_message(self, community, member, global_time):
        """
        Returns a Member.Implementation instance uniquely identified by its community, member, and
        global_time.

        Returns None if this message is not in the local database.
        """
        if __debug__:
            from .community import Community
        assert isinstance(community, Community)
        assert isinstance(member, Member)
        assert isinstance(global_time, (int, long))
        try:
            packet, = self._database.execute(u"SELECT packet FROM sync WHERE community = ? AND member = ? AND global_time = ?",
                                             (community.database_id, member.database_id, global_time)).next()
        except StopIteration:
            return None
        else:
            return self.convert_packet_to_message(str(packet), community)

    def get_last_message(self, community, member, meta):
        if __debug__:
            from .community import Community
        assert isinstance(community, Community)
        assert isinstance(member, Member)
        assert isinstance(meta, Message)
        try:
            packet, = self._database.execute(u"SELECT packet FROM sync WHERE member = ? AND meta_message = ? ORDER BY global_time DESC LIMIT 1",
                                             (member.database_id, meta.database_id)).next()
        except StopIteration:
            return None
        else:
            return self.convert_packet_to_message(str(packet), community)

    def wan_address_unvote(self, voter):
        """
        Removes and returns one vote made by VOTER.
        """
        assert isinstance(voter, Candidate)
        for vote, voters in self._wan_address_votes.iteritems():
            if voter.sock_addr in voters:
                logger.debug("removing vote for %s made by %s", vote, voter)
                voters.remove(voter.sock_addr)
                if len(voters) == 0:
                    del self._wan_address_votes[vote]
                return vote

    def wan_address_vote(self, address, voter):
        """
        Add one vote and possibly re-determine our wan address.

        Our wan address is determined by majority voting.  Each time when we receive a message
        that contains anothers opinion about our wan address, we take this into account.  The
        address with the most votes wins.

        Usually these votes are received through dispersy-candidate-request and
        dispersy-candidate-response messages.

        @param address: The wan address that the voter believes us to have.
        @type address: (str, int)

        @param voter: The voter candidate.
        @type voter: Candidate
        """
        assert isinstance(address, tuple)
        assert len(address) == 2
        assert isinstance(address[0], str)
        assert isinstance(address[1], int)
        assert isinstance(voter, Candidate), type(voter)
        if self._wan_address[0] in (voter.wan_address[0], voter.sock_addr[0]):
            logger.debug("ignoring vote from candidate on the same LAN")
            return

        if not self.is_valid_address(address):
            logger.debug("got invalid external vote from %s received %s:%s", voter, address[0], address[1])
            return

        if __debug__:
            debug_previous_connection_type = self._connection_type

        # undo previous vote
        self.wan_address_unvote(voter)

        # do vote
        votes = self._wan_address_votes
        if not address in votes:
            votes[address] = set()
        votes[address].add(voter.sock_addr)

        # change when new vote count equal or higher than old address vote count
        if self._wan_address != address and len(votes[address]) >= len(votes.get(self._wan_address, ())):
            if len(votes) > 1:
                logger.debug("not updating WAN address, suspect symmetric NAT",)
                self._connection_type = u"symmetric-NAT"

            else:
                # it is possible that, for some time after the WAN address changes, we will believe
                # that the connection type is symmetric NAT.  once votes have been pruned we may
                # find that we are no longer behind a symmetric-NAT
                if self._connection_type == u"symmetric-NAT":
                    self._connection_type = u"unknown"

                logger.warn("update WAN address %s:%d -> %s:%d", self._wan_address[0], self._wan_address[1], address[0], address[1])
                self._wan_address = address

                if not self.is_valid_address(self._lan_address):
                    logger.warn("update LAN address %s:%d -> %s:%d", self._lan_address[0], self._lan_address[1], self._wan_address[0], self._lan_address[1])
                    self._lan_address = (self._wan_address[0], self._lan_address[1])

                # our address may not be a bootstrap address
                if self._wan_address in self._bootstrap_candidates:
                    del self._bootstrap_candidates[self._wan_address]

                # our address may not be a candidate
                if self._wan_address in self._candidates:
                    del self._candidates[self._wan_address]

            for sock_addr in [sock_addr for sock_addr, candidate in self._candidates.iteritems() if self._wan_address == candidate.wan_address]:
                del self._candidates[sock_addr]

        if self._connection_type == u"unknown" and self._lan_address == self._wan_address:
            self._connection_type = u"public"

        if __debug__:
            if not debug_previous_connection_type == self._connection_type:
                logger.warn("update connection type %s -> %s", debug_previous_connection_type, self._connection_type)

    def _is_duplicate_sync_message(self, message):
        """
        Returns True when this message is a duplicate, otherwise the message must be processed.

        === Problem: duplicate message ===
        The simplest reason to reject an incoming message is when we already have it, based on the
        community, member, and global time.  No further action is performed.

        === Problem: duplicate message, but that message is undone ===
        When a message is undone it should no longer be synced.  Hence, someone who syncs an undone
        message must not be aware of the undo message yet.  We will drop this message, but we will
        also send the appropriate undo message as a response.

        === Problem: same payload, different signature ===
        There is a possibility that a message is created that contains exactly the same payload but
        has a different signature.  This can occur when a message is created, forwarded, and for
        some reason the database is reset.  The next time that the client starts the exact same
        message may be generated.  However, because EC signatures contain a random element the
        signature will be different.

        This results in continues transfers because the bloom filters identify the two messages
        as different while the community/member/global_time triplet is the same.

        To solve this, we will silently replace one message with the other.  We choose to keep
        the message with the highest binary value while destroying the one with the lower binary
        value.

        === Optimization: temporarily modify the bloom filter ===
        Note: currently we generate bloom filters on the fly, therefore, we can not use this
        optimization.

        To further optimize, we will add both messages to our bloom filter whenever we detect
        this problem.  This will ensure that we do not needlessly receive the 'invalid' message
        until the bloom filter is synced with the database again.
        """
        community = message.community
        # fetch the duplicate binary packet from the database
        try:
            have_packet, undone = self._database.execute(u"SELECT packet, undone FROM sync WHERE community = ? AND member = ? AND global_time = ?",
                                                    (community.database_id, message.authentication.member.database_id, message.distribution.global_time)).next()
        except StopIteration:
            logger.debug("this message is not a duplicate")
            return False

        else:
            have_packet = str(have_packet)
            if have_packet == message.packet:
                # exact binary duplicate, do NOT process the message
                logger.warning("received identical message %s %d@%d from %s %s",
                               message.name,
                               message.authentication.member.database_id,
                               message.distribution.global_time,
                               message.candidate,
                               "(this message is undone)" if undone else "")

                if undone:
                    try:
                        proof, = self._database.execute(u"SELECT packet FROM sync WHERE id = ?", (undone,)).next()
                    except StopIteration:
                        pass
                    else:
                        self._statistics.dict_inc(self._statistics.outgoing, u"-duplicate-undo-")
                        self._endpoint.send([message.candidate], [str(proof)])

            else:
                signature_length = message.authentication.member.signature_length
                if have_packet[:signature_length] == message.packet[:signature_length]:
                    # the message payload is binary unique (only the signature is different)
                    logger.warning("received identical message %s %d@%d with different signature from %s %s",
                                   message.name,
                                   message.authentication.member.database_id,
                                   message.distribution.global_time,
                                   message.candidate,
                                   "(this message is undone)" if undone else "")

                    if have_packet < message.packet:
                        # replace our current message with the other one
                        self._database.execute(u"UPDATE sync SET packet = ? WHERE community = ? AND member = ? AND global_time = ?",
                                               (buffer(message.packet), community.database_id, message.authentication.member.database_id, message.distribution.global_time))

                        # notify that global times have changed
                        # community.update_sync_range(message.meta, [message.distribution.global_time])

                else:
                    logger.warning("received message with duplicate community/member/global-time triplet from %s.  possibly malicious behaviour", message.candidate)

            # this message is a duplicate
            return True

    def _check_full_sync_distribution_batch(self, messages):
        """
        Ensure that we do not yet have the messages and that, if sequence numbers are enabled, we
        are not missing any previous messages.

        This method is called when a batch of messages with the FullSyncDistribution policy is
        received.  Duplicate messages will yield DropMessage.  And if enable_sequence_number is
        True, missing messages will yield the DelayMessageBySequence exception.

        @param messages: The messages that are to be checked.
        @type message: [Message.Implementation]

        @return: A generator with messages, DropMessage, or DelayMessageBySequence instances
        @rtype: [Message.Implementation|DropMessage|DelayMessageBySequence]
        """
        assert isinstance(messages, list)
        assert len(messages) > 0
        assert all(isinstance(message, Message.Implementation) for message in messages)
        assert all(message.community == messages[0].community for message in messages)
        assert all(message.meta == messages[0].meta for message in messages)

        # a message is considered unique when (creator, global-time),
        # i.e. (authentication.member.database_id, distribution.global_time), is unique.
        unique = set()
        execute = self._database.execute
        enable_sequence_number = messages[0].meta.distribution.enable_sequence_number

        # sort the messages by their (1) global_time and (2) binary packet
        messages = sorted(messages, lambda a, b: cmp(a.distribution.global_time, b.distribution.global_time) or cmp(a.packet, b.packet))

        # refuse messages where the global time is unreasonably high
        acceptable_global_time = messages[0].community.acceptable_global_time

        if enable_sequence_number:
            # obtain the highest sequence_number from the database
            highest = {}
            for message in messages:
                if not message.authentication.member.database_id in highest:
                    last_global_time, seq = execute(u"SELECT MAX(global_time), COUNT(*) FROM sync WHERE member = ? AND meta_message = ?",
                                                    (message.authentication.member.database_id, message.database_id)).next()
                    highest[message.authentication.member.database_id] = (last_global_time or 0, seq)

            # all messages must follow the sequence_number order
            for message in messages:
                if message.distribution.global_time > acceptable_global_time:
                    yield DropMessage(message, "global time is not within acceptable range (%d, we accept %d)" % (message.distribution.global_time, acceptable_global_time))
                    continue

                if not message.distribution.pruning.is_active():
                    yield DropMessage(message, "message has been pruned")
                    continue

                key = (message.authentication.member.database_id, message.distribution.global_time)
                if key in unique:
                    yield DropMessage(message, "duplicate message by member^global_time (1)")
                    continue

                unique.add(key)
                last_global_time, seq = highest[message.authentication.member.database_id]

                if seq >= message.distribution.sequence_number:
                    # we already have this message (drop)

                    # fetch the corresponding packet from the database (it should be binary identical)
                    global_time, packet = execute(u"SELECT global_time, packet FROM sync WHERE member = ? AND meta_message = ? ORDER BY global_time, packet LIMIT 1 OFFSET ?",
                                                  (message.authentication.member.database_id, message.database_id, message.distribution.sequence_number - 1)).next()
                    packet = str(packet)
                    if message.packet == packet:
                        yield DropMessage(message, "duplicate message by binary packet")
                        continue

                    else:
                        # we already have a message with this sequence number, but apparently both
                        # are signed/valid.  we need to discard one of them
                        if (global_time, packet) < (message.distribution.global_time, message.packet):
                            # we keep PACKET (i.e. the message that we currently have in our database)
                            yield DropMessage(message, "duplicate message by sequence number (1)")
                            continue

                        else:
                            # TODO we should undo the messages that we are about to remove (when applicable)
                            execute(u"DELETE FROM sync WHERE member = ? AND meta_message = ? AND global_time >= ?",
                                    (message.authentication.member.database_id, message.database_id, global_time))
                            logger.debug("removed %d entries from sync because the member created multiple sequences", self._database.changes)

                            # by deleting messages we changed SEQ and the HIGHEST cache
                            last_global_time, seq = execute(u"SELECT MAX(global_time), COUNT(*) FROM sync WHERE member = ? AND meta_message = ?",
                                                       (message.authentication.member.database_id, message.database_id)).next()
                            highest[message.authentication.member.database_id] = (last_global_time or 0, seq)
                            # we can allow MESSAGE to be processed

                if seq + 1 != message.distribution.sequence_number:
                    # we do not have the previous message (delay and request)
                    yield DelayMessageBySequence(message, seq + 1, message.distribution.sequence_number - 1)
                    continue

                # we have the previous message, check for duplicates based on community,
                # member, and global_time
                if self._is_duplicate_sync_message(message):
                    # we have the previous message (drop)
                    yield DropMessage(message, "duplicate message by global_time (1)")
                    continue

                # ensure that MESSAGE.distribution.global_time > LAST_GLOBAL_TIME
                if last_global_time and message.distribution.global_time <= last_global_time:
                    logger.debug("last_global_time: %d  message @%d", last_global_time, message.distribution.global_time)
                    yield DropMessage(message, "higher sequence number with lower global time than most recent message")
                    continue

                # we accept this message
                highest[message.authentication.member.database_id] = (message.distribution.global_time, seq + 1)
                yield message

        else:
            for message in messages:
                if message.distribution.global_time > acceptable_global_time:
                    yield DropMessage(message, "global time is not within acceptable range")
                    continue

                if not message.distribution.pruning.is_active():
                    yield DropMessage(message, "message has been pruned")
                    continue

                key = (message.authentication.member.database_id, message.distribution.global_time)
                if key in unique:
                    yield DropMessage(message, "duplicate message by member^global_time (2)")
                    continue

                unique.add(key)

                # check for duplicates based on community, member, and global_time
                if self._is_duplicate_sync_message(message):
                    # we have the previous message (drop)
                    yield DropMessage(message, "duplicate message by global_time (2)")
                    continue

                # we accept this message
                yield message

    def _check_last_sync_distribution_batch(self, messages):
        """
        Check that the messages do not violate any database consistency rules.

        This method is called when a batch of messages with the LastSyncDistribution policy is
        received.  An iterator will be returned where each element is either: DropMessage (for
        duplicate and old messages), DelayMessage (for messages that requires something before they
        can be processed), or Message.Implementation when the message does not violate any rules.

        The rules:

         - The combination community, member, global_time must be unique.

         - When the MemberAuthentication policy is used: the message owner may not have more than
           history_size messages in the database at any one time.  Hence, if this limit is reached
           and the new message is older than the older message that is already available, it is
           dropped.

         - When the DoubleMemberAuthentication policy is used: the members that signed the message
           may not have more than history_size messages in the database at any one time.  Hence, if
           this limit is reached and the new message is older than the older message that is already
           available, it is dropped.  Note that the signature order is not important.

        @param messages: The messages that are to be checked.
        @type message: [Message.Implementation]

        @return: A generator with Message.Implementation or DropMessage instances
        @rtype: [Message.Implementation|DropMessage]
        """
        assert isinstance(messages, list)
        assert len(messages) > 0
        assert all(isinstance(message, Message.Implementation) for message in messages)
        assert all(message.community == messages[0].community for message in messages)
        assert all(message.meta == messages[0].meta for message in messages)
        assert all(isinstance(message.authentication, (MemberAuthentication.Implementation, DoubleMemberAuthentication.Implementation)) for message in messages)

        def check_member_and_global_time(unique, times, message):
            """
            The member + global_time combination must always be unique in the database
            """
            assert isinstance(unique, set)
            assert isinstance(times, dict)
            assert isinstance(message, Message.Implementation)
            assert isinstance(message.distribution, LastSyncDistribution.Implementation)

            key = (message.authentication.member.database_id, message.distribution.global_time)
            if key in unique:
                return DropMessage(message, "already processed message by member^global_time")

            else:
                unique.add(key)

                if not message.authentication.member.database_id in times:
                    times[message.authentication.member.database_id] = [global_time for global_time, in self._database.execute(u"SELECT global_time FROM sync WHERE community = ? AND member = ? AND meta_message = ?",
                                                                                                                               (message.community.database_id, message.authentication.member.database_id, message.database_id))]
                    assert len(times[message.authentication.member.database_id]) <= message.distribution.history_size, [message.packet_id, message.distribution.history_size, times[message.authentication.member.database_id]]
                tim = times[message.authentication.member.database_id]

                if message.distribution.global_time in tim and self._is_duplicate_sync_message(message):
                    return DropMessage(message, "duplicate message by member^global_time (3)")

                elif len(tim) >= message.distribution.history_size and min(tim) > message.distribution.global_time:
                    # we have newer messages (drop)

                    # if the history_size is one, we can send that on message back because
                    # apparently the sender does not have this message yet
                    if message.distribution.history_size == 1:
                        try:
                            packet, = self._database.execute(u"SELECT packet FROM sync WHERE community = ? AND member = ? ORDER BY global_time DESC LIMIT 1",
                                                             (message.community.database_id, message.authentication.member.database_id)).next()
                        except StopIteration:
                            # TODO can still fail when packet is in one of the received messages
                            # from this batch.
                            pass
                        else:
                            self._statistics.dict_inc(self._statistics.outgoing, u"-sequence-")
                            self._endpoint.send([message.candidate], [str(packet)])

                    return DropMessage(message, "old message by member^global_time")

                else:
                    # we accept this message
                    tim.append(message.distribution.global_time)
                    return message

        def check_double_member_and_global_time(unique, times, message):
            """
            No other message may exist with this message.authentication.members / global_time
            combination, regardless of the ordering of the members
            """
            assert isinstance(unique, set)
            assert isinstance(times, dict)
            assert isinstance(message, Message.Implementation)
            assert isinstance(message.authentication, DoubleMemberAuthentication.Implementation)

            key = (message.authentication.member.database_id, message.distribution.global_time)
            if key in unique:
                logger.debug("drop %s %d@%d (in unique)", message.name, message.authentication.member.database_id, message.distribution.global_time)
                return DropMessage(message, "already processed message by member^global_time")

            else:
                unique.add(key)

                members = tuple(sorted(member.database_id for member in message.authentication.members))
                key = members + (message.distribution.global_time,)
                if key in unique:
                    logger.debug("drop %s %s@%d (in unique)", message.name, members, message.distribution.global_time)
                    return DropMessage(message, "already processed message by members^global_time")

                else:
                    unique.add(key)

                    if self._is_duplicate_sync_message(message):
                        # we have the previous message (drop)
                        logger.debug("drop %s %s@%d (_is_duplicate_sync_message)", message.name, members, message.distribution.global_time)
                        return DropMessage(message, "duplicate message by member^global_time (4)")

                    if not members in times:
                        # the next query obtains a list with all global times that we have in the
                        # database for all message.meta messages that were signed by
                        # message.authentication.members where the order of signing is not taken
                        # into account.
                        times[members] = dict((global_time, (packet_id, str(packet)))
                                              for global_time, packet_id, packet
                                              in self._database.execute(u"""
SELECT sync.global_time, sync.id, sync.packet
FROM sync
JOIN double_signed_sync ON double_signed_sync.sync = sync.id
WHERE sync.meta_message = ? AND double_signed_sync.member1 = ? AND double_signed_sync.member2 = ?
""",
                                                                        (message.database_id,) + members))
                        assert len(times[members]) <= message.distribution.history_size, [len(times[members]), message.distribution.history_size]
                    tim = times[members]

                    if message.distribution.global_time in tim:
                        packet_id, have_packet = tim[message.distribution.global_time]

                        if message.packet == have_packet:
                            # exact binary duplicate, do NOT process the message
                            logger.debug("received identical message %s %s@%d from %s", message.name, members, message.distribution.global_time, message.candidate)
                            return DropMessage(message, "duplicate message by binary packet (1)")

                        else:
                            signature_length = sum(member.signature_length for member in message.authentication.members)
                            member_authentication_begin = 23  # version, version, community-id, message-type
                            member_authentication_end = member_authentication_begin + 20 * len(message.authentication.members)
                            if (have_packet[:member_authentication_begin] == message.packet[:member_authentication_begin] and
                                have_packet[member_authentication_end:signature_length] == message.packet[member_authentication_end:signature_length]):
                                # the message payload is binary unique (only the member order or signatures are different)
                                logger.debug("received identical message with different member-order or signatures %s %s@%d from %s", message.name, members, message.distribution.global_time, message.candidate)

                                if have_packet < message.packet:
                                    # replace our current message with the other one
                                    self._database.execute(u"UPDATE sync SET member = ?, packet = ? WHERE id = ?",
                                                           (message.authentication.member.database_id, buffer(message.packet), packet_id))

                                    return DropMessage(message, "replaced existing packet with other packet with the same payload")

                                return DropMessage(message, "not replacing existing packet with other packet with the same payload")

                            else:
                                logger.warning("received message with duplicate community/members/global-time triplet from %s.  possibly malicious behavior", message.candidate)
                                return DropMessage(message, "duplicate message by binary packet (2)")

                    elif len(tim) >= message.distribution.history_size and min(tim) > message.distribution.global_time:
                        # we have newer messages (drop)

                        # if the history_size is one, we can sent that on message back because
                        # apparently the sender does not have this message yet
                        if message.distribution.history_size == 1:
                            packet_id, have_packet = tim.values()[0]
                            self._statistics.dict_inc(self._statistics.outgoing, u"-sequence-")
                            self._endpoint.send([message.candidate], [have_packet])

                        logger.debug("drop %s %s@%d (older than %s)", message.name, members, message.distribution.global_time, min(tim))
                        return DropMessage(message, "old message by members^global_time")

                    else:
                        # we accept this message
                        logger.debug("accept %s %s@%d", message.name, members, message.distribution.global_time)
                        tim[message.distribution.global_time] = (0, message.packet)
                        return message

        # meta message
        meta = messages[0].meta

        # sort the messages by their (1) global_time and (2) binary packet
        messages = sorted(messages, lambda a, b: cmp(a.distribution.global_time, b.distribution.global_time) or cmp(a.packet, b.packet))

        # refuse messages where the global time is unreasonably high
        acceptable_global_time = meta.community.acceptable_global_time
        messages = [message if message.distribution.global_time <= acceptable_global_time else DropMessage(message, "global time is not within acceptable range") for message in messages]

        # refuse messages that have been pruned (or soon will be)
        messages = [DropMessage(message, "message has been pruned") if isinstance(message, Message.Implementation) and not message.distribution.pruning.is_active() else message for message in messages]

        if isinstance(meta.authentication, MemberAuthentication):
            # a message is considered unique when (creator, global-time), i.r. (authentication.member,
            # distribution.global_time), is unique.  UNIQUE is used in the check_member_and_global_time
            # function
            unique = set()
            times = {}
            messages = [message if isinstance(message, DropMessage) else check_member_and_global_time(unique, times, message) for message in messages]

        # instead of storing HISTORY_SIZE messages for each authentication.member, we will store
        # HISTORY_SIZE messages for each combination of authentication.members.
        else:
            assert isinstance(meta.authentication, DoubleMemberAuthentication)
            unique = set()
            times = {}
            messages = [message if isinstance(message, DropMessage) else check_double_member_and_global_time(unique, times, message) for message in messages]

        return messages

    def _check_direct_distribution_batch(self, messages):
        """
        Returns the messages in the correct processing order.

        This method is called when a message with the DirectDistribution policy is received.  This
        message is not stored and hence we will not be able to see if we have already received this
        message.

        Receiving the same DirectDistribution multiple times indicates that the sending -wanted- to
        send this message multiple times.

        @param messages: Ignored.
        @type messages: [Message.Implementation]

        @return: All messages that are not dropped, i.e. all messages
        @rtype: [Message.Implementation]
        """
        # sort the messages by their (1) global_time and (2) binary packet
        messages = sorted(messages, lambda a, b: cmp(a.distribution.global_time, b.distribution.global_time) or cmp(a.packet, b.packet))

        # direct messages tell us what other people believe is the current global_time
        community = messages[0].community
        for message in messages:
            if isinstance(message.candidate, WalkCandidate):
                message.candidate.set_global_time(community, message.distribution.global_time)

        return messages

    def get_candidate(self, sock_addr, replace=True, lan_address=("0.0.0.0", 0)):
        """
        Returns an existing candidate object or None

        1. returns an existing candidate from self._candidates, or

        2. returns a bootstrap candidate from self._bootstrap_candidates, or

        3. returns an existing candidate with the same host on a different port if this candidate is
           marked as a symmetric NAT.  When replace is True, the existing candidate is moved from
           its previous sock_addr to the new sock_addr.
        """
        # use existing (bootstrap) candidate
        candidate = self._candidates.get(sock_addr) or self._bootstrap_candidates.get(sock_addr)
        logger.debug("existing candidate for %s:%d is %s", sock_addr[0], sock_addr[1], candidate)

        if candidate is None:
            # find matching candidate with the same host but a different port (symmetric NAT)
            for candidate in self._candidates.itervalues():
                if (candidate.connection_type == "symmetric-NAT" and
                    candidate.sock_addr[0] == sock_addr[0] and
                    candidate.lan_address in (("0.0.0.0", 0), lan_address)):
                    logger.debug("using existing candidate %s at different port %s %s", candidate, sock_addr[1], "(replace)" if replace else "(no replace)")

                    if replace:
                        # remove vote under previous key
                        self.wan_address_unvote(candidate)

                        # replace candidate
                        del self._candidates[candidate.sock_addr]
                        lan_address, wan_address = self._estimate_lan_and_wan_addresses(sock_addr, candidate.lan_address, candidate.wan_address)
                        candidate.sock_addr = sock_addr
                        candidate.update(candidate.tunnel, lan_address, wan_address, candidate.connection_type)
                        self._candidates[candidate.sock_addr] = candidate

                    break

            else:
                # no symmetric NAT candidate found
                candidate = None

        return candidate

    def get_walkcandidate(self, message, community):
        if isinstance(message.candidate, WalkCandidate):
            return message.candidate

        else:
            # modify either the senders LAN or WAN address based on how we perceive that node
            source_lan_address, source_wan_address = self._estimate_lan_and_wan_addresses(message.candidate.sock_addr, message.payload.source_lan_address, message.payload.source_wan_address)
            if source_lan_address == ("0.0.0.0", 0) or source_wan_address == ("0.0.0.0", 0):
                logger.debug("problems determining source LAN or WAN address, can neither introduce nor convert candidate to WalkCandidate")
                return None

            # check if we have this candidate registered at its sock_addr
            candidate = self.get_candidate(message.candidate.sock_addr, lan_address=source_lan_address)
            if candidate:
                return candidate

            candidate = community.create_candidate(message.candidate.sock_addr, message.candidate.tunnel, source_lan_address, source_wan_address, message.payload.connection_type)
            return candidate

    def _filter_duplicate_candidate(self, candidate):
        """
        A node told us its LAN and WAN address, it is possible that we can now determine that we
        already have CANDIDATE in our candidate list.

        When we learn that a candidate happens to be behind a symmetric NAT we must remove all other
        candidates that have the same host.
        """
        wan_address = candidate.wan_address
        lan_address = candidate.lan_address

        # find existing candidates that are likely to be the same candidate
        others = [other
                  for other
                  in self._candidates.itervalues()
                  if (other.wan_address[0] == wan_address[0] and
                      other.lan_address == lan_address)]

        # merge and remove existing candidates in favor of the new CANDIDATE
        for other in others:
            # all except for the CANDIDATE
            if not other == candidate:
                logger.warn("removing %s in favor of %s", other, candidate)
                candidate.merge(self, other)
                del self._candidates[other.sock_addr]
                self.wan_address_unvote(other)

    def load_message(self, community, member, global_time, verify=False):
        """
        Returns the message identified by community, member, and global_time.

        Each message is uniquely identified by the community that it is created in, the member it is
        created by and the global time when it is created.  Using these three parameters we return
        the associated the Message.Implementation instance.  None is returned when we do not have
        this message or it can not be decoded.
        """
        try:
            packet_id, packet = self._database.execute(u"SELECT id, packet FROM sync WHERE community = ? AND member = ? AND global_time = ? LIMIT 1",
                                                       (community.database_id, member.database_id, global_time)).next()
        except StopIteration:
            return None

        # find associated conversion
        try:
            conversion = community.get_conversion(packet[:22])
        except KeyError:
            logger.warning("unable to convert a %d byte packet (unknown conversion)", len(packet))
            return None

        # attempt conversion
        try:
            message = conversion.decode_message(LoopbackCandidate(), packet, verify)

        except (DropPacket, DelayPacket) as exception:
            logger.warning("unable to convert a %d byte packet (%s)", len(packet), exception)
            return None

        message.packet_id = packet_id
        return message

    def convert_packet_to_meta_message(self, packet, community=None, load=True, auto_load=True):
        """
        Returns the Message representing the packet or None when no conversion is possible.
        """
        if __debug__:
            from .community import Community
        assert isinstance(packet, str)
        assert isinstance(community, (type(None), Community))
        assert isinstance(load, bool)
        assert isinstance(auto_load, bool)

        # find associated community
        if not community:
            try:
                community = self.get_community(packet[2:22], load, auto_load)
            except KeyError:
                logger.warning("unable to convert a %d byte packet (unknown community)", len(packet))
                return None

        # find associated conversion
        try:
            conversion = community.get_conversion(packet[:22])
        except KeyError:
            logger.warning("unable to convert a %d byte packet (unknown conversion)", len(packet))
            return None

        try:
            return conversion.decode_meta_message(packet)

        except (DropPacket, DelayPacket) as exception:
            logger.warning("unable to convert a %d byte packet (%s)", len(packet), exception)
            return None

    def convert_packet_to_message(self, packet, community=None, load=True, auto_load=True, candidate=None, verify=True):
        """
        Returns the Message.Implementation representing the packet or None when no conversion is
        possible.
        """
        if __debug__:
            from .community import Community
        assert isinstance(packet, str), type(packet)
        assert community is None or isinstance(community, Community), type(community)
        assert isinstance(load, bool), type(load)
        assert isinstance(auto_load, bool), type(auto_load)
        assert candidate is None or isinstance(candidate, Candidate), type(candidate)

        # find associated community
        if not community:
            try:
                community = self.get_community(packet[2:22], load, auto_load)
            except KeyError:
                logger.warning("unable to convert a %d byte packet (unknown community)", len(packet))
                return None

        # find associated conversion
        try:
            conversion = community.get_conversion(packet[:22])
        except KeyError:
            logger.warning("unable to convert a %d byte packet (unknown conversion)", len(packet))
            return None

        try:
            return conversion.decode_message(LoopbackCandidate() if candidate is None else candidate, packet, verify)

        except (DropPacket, DelayPacket) as exception:
            logger.warning("unable to convert a %d byte packet (%s)", len(packet), exception)
            return None

    def convert_packets_to_messages(self, packets, community=None, load=True, auto_load=True, candidate=None, verify=True):
        """
        Returns a list with messages representing each packet or None when no conversion is
        possible.
        """
        assert isinstance(packets, (list, tuple)), type(packets)
        assert all(isinstance(packet, str) for packet in packets), [type(packet) for packet in packets]
        return [self.convert_packet_to_message(packet, community, load, auto_load, candidate, verify) for packet in packets]

    def on_incoming_packets(self, packets, cache=True, timestamp=0.0):
        """
        Process incoming UDP packets.

        This method is called to process one or more UDP packets.  This occurs when new packets are
        received, to attempt to process previously delayed packets, or when a member explicitly
        creates a packet to process.  The last option should only occur for debugging purposes.

        All the received packets are processed in batches, a batch consists of all packets for the
        same community and the same meta message.  Batches are formed with the following steps:

         1. The associated community is retrieved.  Failure results in packet drop.

         2. The associated conversion is retrieved.  Failure results in packet drop, this probably
            indicates that we are running outdated software.

         3. The associated meta message is retrieved.  Failure results in a packet drop, this
            probably indicates that we are running outdated software.

        All packets are grouped by their meta message.  All batches are scheduled based on the
        meta.batch.max_window and meta.batch.priority.  Finally, the candidate table is updated in
        regards to the incoming source addresses.

        @param packets: The sequence of packets.
        @type packets: [(address, packet)]
        """
        assert isinstance(packets, (tuple, list)), packets
        assert len(packets) > 0, packets
        assert all(isinstance(packet, tuple) for packet in packets), packets
        assert all(len(packet) == 2 for packet in packets), packets
        assert all(isinstance(packet[0], Candidate) for packet in packets), packets
        assert all(isinstance(packet[1], str) for packet in packets), packets
        assert isinstance(cache, bool), cache
        assert isinstance(timestamp, float), timestamp

        self._statistics.received_count += len(packets)

        sort_key = lambda tup: (tup[0].batch.priority, tup[0])  # meta, address, packet, conversion
        groupby_key = lambda tup: tup[0]  # meta, address, packet, conversion
        for meta, iterator in groupby(sorted(self._convert_packets_into_batch(packets), key=sort_key), key=groupby_key):
            batch = [(self._candidates.get(candidate.sock_addr) or self._bootstrap_candidates.get(candidate.sock_addr) or candidate, packet, conversion)
                     for _, candidate, packet, conversion
                     in iterator]

            # schedule batch processing (taking into account the message priority)
            if meta.batch.enabled and cache:
                if meta in self._batch_cache:
                    task_identifier, current_timestamp, current_batch = self._batch_cache[meta]
                    current_batch.extend(batch)
                    logger.debug("adding %d %s messages to existing cache", len(batch), meta.name)

                else:
                    current_timestamp = timestamp
                    current_batch = batch
                    task_identifier = self._callback.register(self._on_batch_cache_timeout, (meta, current_timestamp, current_batch), delay=meta.batch.max_window, priority=meta.batch.priority)
                    self._batch_cache[meta] = (task_identifier, current_timestamp, current_batch)
                    logger.debug("new cache with %d %s messages (batch window: %d)", len(batch), meta.name, meta.batch.max_window)

                while len(current_batch) > meta.batch.max_size:
                    # batch exceeds maximum size, schedule first max_size immediately
                    batch, current_batch = current_batch[:meta.batch.max_size], current_batch[meta.batch.max_size:]
                    logger.debug("schedule processing %d %s messages immediately (exceeded batch size)", len(batch), meta.name)
                    self._callback.register(self._on_batch_cache_timeout, (meta, current_timestamp, batch), priority=meta.batch.priority)

                    # we can not use callback.replace_register because
                    # it would not re-schedule the task, i.e. not at
                    # the end of the task queue
                    self._callback.unregister(task_identifier)
                    task_identifier = self._callback.register(self._on_batch_cache_timeout, (meta, timestamp, current_batch), delay=meta.batch.max_window, priority=meta.batch.priority)
                    self._batch_cache[meta] = (task_identifier, timestamp, current_batch)

            else:
                # ignore cache, process batch immediately
                logger.debug("processing %d %s messages immediately", len(batch), meta.name)
                self._on_batch_cache(meta, batch)

    def _on_batch_cache_timeout(self, meta, timestamp, batch):
        """
        Start processing a batch of messages once the cache timeout occurs.

        This method is called meta.batch.max_window seconds after the first message in this batch
        arrived.  All messages in this batch have been 'cached' together in self._batch_cache[meta].
        Hopefully the delay caused the batch to collect as many messages as possible.
        """
        assert isinstance(meta, Message)
        assert isinstance(timestamp, float)
        assert isinstance(batch, list)
        assert len(batch) > 0
        logger.debug("processing %sx %s batched messages", len(batch), meta.name)

        if meta in self._batch_cache and id(self._batch_cache[meta][2]) == id(batch):
            logger.debug("pop batch cache for %sx %s", len(batch), meta.name)
            self._batch_cache.pop(meta)

        if not self._communities.get(meta.community.cid, None) == meta.community:
            logger.warning("dropped %sx %s packets (community no longer loaded)", len(batch), meta.name)
            self._statistics.dict_inc(self._statistics.drop, "on_batch_cache_timeout: community no longer loaded", len(batch))
            self._statistics.drop_count += len(batch)
            return 0

        if meta.batch.enabled and timestamp > 0.0 and meta.batch.max_age + timestamp <= time():
            logger.warning("dropped %sx %s packets (can not process these messages on time)", len(batch), meta.name)
            self._statistics.dict_inc(self._statistics.drop, "on_batch_cache_timeout: can not process these messages on time", len(batch))
            self._statistics.drop_count += len(batch)
            return 0

        return self._on_batch_cache(meta, batch)

    def _on_batch_cache(self, meta, batch):
        """
        Start processing a batch of messages.

        The batch is processed in the following steps:

         1. All duplicate binary packets are removed.

         2. All binary packets are converted into Message.Implementation instances.  Some packets
            are dropped or delayed at this stage.

         3. All remaining messages are passed to on_message_batch.
        """
        # convert binary packets into Message.Implementation instances
        messages = list(self._convert_batch_into_messages(batch))
        assert all(isinstance(message, Message.Implementation) for message in messages), "_convert_batch_into_messages must return only Message.Implementation instances"
        assert all(message.meta == meta for message in messages), "All Message.Implementation instances must be in the same batch"
        logger.debug("%d %s messages after conversion", len(messages), meta.name)

        # handle the incoming messages
        if messages:
            self.on_message_batch(messages)

    def on_messages(self, messages):
        batches = dict()
        for message in messages:
            if not message.meta in batches:
                batches[message.meta] = set()
            batches[message.meta].add(message)

        for messages in batches.itervalues():
            self.on_message_batch(list(messages))

    def on_message_batch(self, messages):
        """
        Process one batch of messages.

        This method is called to process one or more Message.Implementation instances that all have
        the same meta message.  This occurs when new packets are received, to attempt to process
        previously delayed messages, or when a member explicitly creates a message to process.  The
        last option should only occur for debugging purposes.

        The messages are processed with the following steps:

         1. Messages created by a member in our blacklist are droped.

         2. Messages that are old or duplicate, based on their distribution policy, are dropped.

         3. The meta.check_callback(...) is used to allow messages to be dropped or delayed.

         4. Messages are stored, based on their distribution policy.

         5. The meta.handle_callback(...) is used to process the messages.

        @param packets: The sequence of messages with the same meta message from the same community.
        @type packets: [Message.Implementation]
        """
        assert isinstance(messages, list)
        assert len(messages) > 0
        assert all(isinstance(message, Message.Implementation) for message in messages)
        assert all(message.community == messages[0].community for message in messages)
        assert all(message.meta == messages[0].meta for message in messages)

        def _filter_fail(message):
            if isinstance(message, DelayMessage):
                logger.debug("%s delay %s (%s)", message.delayed.candidate, message.delayed, message)

                if message.create_request():
                    self._statistics.delay_send += 1
                self._statistics.dict_inc(self._statistics.delay, "om_message_batch:%s" % message.delayed)
                self._statistics.delay_count += 1
                return False

            elif isinstance(message, DropMessage):
                logger.debug("%s drop: %s (%s)", message.dropped.candidate, message.dropped.name, message)
                self._statistics.dict_inc(self._statistics.drop, "on_message_batch:%s" % message)
                self._statistics.drop_count += 1
                return False

            else:
                return True

        meta = messages[0].meta
        debug_count = len(messages)
        debug_begin = time()

        # drop all duplicate or old messages
        assert type(meta.distribution) in self._check_distribution_batch_map
        messages = list(self._check_distribution_batch_map[type(meta.distribution)](messages))
        assert len(messages) > 0  # should return at least one item for each message
        assert all(isinstance(message, (Message.Implementation, DropMessage, DelayMessage)) for message in messages)

        # handle/remove DropMessage and DelayMessage instances
        messages = [message for message in messages if isinstance(message, Message.Implementation) or _filter_fail(message)]
        if not messages:
            return 0

        # check all remaining messages on the community side.  may yield Message.Implementation,
        # DropMessage, and DelayMessage instances
        try:
            messages = list(meta.check_callback(messages))
        except:
            logger.exception("exception during check_callback for %s", meta.name)
            return 0
        assert len(messages) >= 0  # may return zero messages
        assert all(isinstance(message, (Message.Implementation, DropMessage, DelayMessage)) for message in messages)

        if len(messages) == 0:
            logger.warning("%s yielded zero messages, drop, or delays.  This is allowed but likely to be an error.", meta.check_callback)

        # handle/remove DropMessage and DelayMessage instances
        messages = [message for message in messages if _filter_fail(message)]
        if not messages:
            return 0

        logger.debug("in... %d %s messages from %s", len(messages), meta.name, " ".join(str(candidate) for candidate in set(message.candidate for message in messages)))

        # store to disk and update locally
        if self.store_update_forward(messages, True, True, False):

            self._statistics.dict_inc(self._statistics.success, meta.name, len(messages))
            self._statistics.success_count += len(messages)

            # tell what happened
            debug_end = time()
            if debug_end - debug_begin > 1.0:
                logger.warning("handled %d/%d %.2fs %s messages (with %fs cache window)", len(messages), debug_count, (debug_end - debug_begin), meta.name, meta.batch.max_window)
            else:
                logger.debug("handled %d/%d %.2fs %s messages (with %fs cache window)", len(messages), debug_count, (debug_end - debug_begin), meta.name, meta.batch.max_window)

            # return the number of messages that were correctly handled (non delay, duplictes, etc)
            return len(messages)

        return 0

    def _convert_packets_into_batch(self, packets):
        """
        Convert a list with one or more (candidate, data) tuples into a list with zero or more
        (Message, (candidate, packet, conversion)) tuples using a generator.

        # 22/06/11 boudewijn: no longer checks for duplicates.  duplicate checking is pointless
        # because new duplicates may be introduced because of the caching mechanism.
        #
        # Duplicate packets are removed.  This will result in drops when two we receive the exact same
        # binary packet from multiple nodes.  While this is usually not a problem, packets are usually
        # signed and hence unique, in rare cases this may result in invalid drops.

        Packets from invalid sources are removed.  The is_valid_destination_address is used to
        determine if the address that the candidate points to is valid.

        Packets associated with an unknown community are removed.  Packets from a known community
        encoded in an unknown conversion, are also removed.

        The results can be used to easily create a dictionary batch using
         > batch = dict(_convert_packets_into_batch(packets))
        """
        assert isinstance(packets, (tuple, list))
        assert len(packets) > 0
        assert all(isinstance(packet, tuple) for packet in packets)
        assert all(len(packet) == 2 for packet in packets)
        assert all(isinstance(packet[0], Candidate) for packet in packets)
        assert all(isinstance(packet[1], str) for packet in packets)

        for candidate, packet in packets:
            # find associated community
            try:
                community = self.get_community(packet[2:22])
            except KeyError:
                logger.warning("drop a %d byte packet (received packet for unknown community) from %s", len(packet), candidate)
                self._statistics.dict_inc(self._statistics.drop, "_convert_packets_into_batch:unknown community")
                self._statistics.drop_count += 1
                continue

            # find associated conversion
            try:
                conversion = community.get_conversion(packet[:22])
            except KeyError:
                logger.warning("drop a %d byte packet (received packet for unknown conversion) from %s", len(packet), candidate)
                self._statistics.dict_inc(self._statistics.drop, "_convert_packets_into_batch:unknown conversion")
                self._statistics.drop_count += 1
                continue

            try:
                # convert binary data into the meta message
                yield conversion.decode_meta_message(packet), candidate, packet, conversion

            except DropPacket as exception:
                logger.warning("drop a %d byte packet (%s) from %s", len(packet), exception, candidate)
                self._statistics.dict_inc(self._statistics.drop, "_convert_packets_into_batch:decode_meta_message:%s" % exception)
                self._statistics.drop_count += 1

    def _convert_batch_into_messages(self, batch):
        if __debug__:
            from .conversion import Conversion
        assert isinstance(batch, (list, set))
        assert len(batch) > 0
        assert all(isinstance(x, tuple) for x in batch)
        assert all(len(x) == 3 for x in batch)

        for candidate, packet, conversion in batch:
            assert isinstance(candidate, Candidate)
            assert isinstance(packet, str)
            assert isinstance(conversion, Conversion)

            try:
                # convert binary data to internal Message
                yield conversion.decode_message(candidate, packet)

            except DropPacket as exception:
                logger.warning("drop a %d byte packet (%s) from %s", len(packet), exception, candidate)
                self._statistics.dict_inc(self._statistics.drop, "_convert_batch_into_messages:%s" % exception)
                self._statistics.drop_count += 1

            except DelayPacket as delay:
                logger.debug("delay a %d byte packet (%s) from %s", len(packet), delay, candidate)
                if delay.create_request(candidate, packet):
                    self._statistics.delay_send += 1
                self._statistics.dict_inc(self._statistics.delay, "_convert_batch_into_messages:%s" % delay)
                self._statistics.delay_count += 1

    def _store(self, messages):
        """
        Store a message in the database.

        Messages with the Last- or Full-SyncDistribution policies need to be stored in the database
        to allow them to propagate to other members.

        Messages with the LastSyncDistribution policy may also cause an older message to be removed
        from the database.

        Messages created by a member that we have marked with must_store will also be stored in the
        database, and hence forwarded to others.

        @param message: The unstored message with the SyncDistribution policy.
        @type message: Message.Implementation
        """
        assert isinstance(messages, list)
        assert len(messages) > 0
        assert all(isinstance(message, Message.Implementation) for message in messages)
        assert all(message.community == messages[0].community for message in messages)
        assert all(message.meta == messages[0].meta for message in messages)
        assert all(isinstance(message.distribution, SyncDistribution.Implementation) for message in messages)
        # ensure no duplicate messages are present, this MUST HAVE been checked before calling this
        # method!
        assert len(messages) == len(set((message.authentication.member.database_id, message.distribution.global_time) for message in messages)), messages[0].name

        meta = messages[0].meta
        logger.debug("attempting to store %d %s messages", len(messages), meta.name)
        is_double_member_authentication = isinstance(meta.authentication, DoubleMemberAuthentication)
        highest_global_time = 0

        # update_sync_range = set()
        for message in messages:
            # the signature must be set
            assert isinstance(message.authentication, (MemberAuthentication.Implementation, DoubleMemberAuthentication.Implementation)), message.authentication
            assert message.authentication.is_signed
            assert not message.packet[-10:] == "\x00" * 10, message.packet[-10:].encode("HEX")
            # we must have the identity message as well
            assert message.authentication.encoding == "bin" or message.authentication.member.has_identity(message.community), [message, message.community, message.authentication.member.database_id]

            logger.debug("%s %d@%d", message.name, message.authentication.member.database_id, message.distribution.global_time)

            # add packet to database
            self._database.execute(u"INSERT INTO sync (community, member, global_time, meta_message, packet) VALUES (?, ?, ?, ?, ?)",
                    (message.community.database_id,
                     message.authentication.member.database_id,
                     message.distribution.global_time,
                     message.database_id,
                     buffer(message.packet)))
            # update_sync_range.add(message.distribution.global_time)
            if __debug__:
                # must have stored one entry
                assert self._database.changes == 1
                # when sequence numbers are enabled, we must have exactly
                # message.distribution.sequence_number messages in the database
                if isinstance(message.distribution, FullSyncDistribution) and message.distribution.enable_sequence_number:
                    count_ = self._database.execute(u"SELECT COUNT(*) FROM sync WHERE meta_message = ? AND member = ?", (message.database_id, message.authentication.member.database_id)).next()
                    assert count_ == message.distribution.sequence_number, [count_, message.distribution.sequence_number]

            # ensure that we can reference this packet
            message.packet_id = self._database.last_insert_rowid
            logger.debug("stored message %s in database at row %d", message.name, message.packet_id)

            if is_double_member_authentication:
                member1 = message.authentication.members[0].database_id
                member2 = message.authentication.members[1].database_id
                self._database.execute(u"INSERT INTO double_signed_sync (sync, member1, member2) VALUES (?, ?, ?)",
                                       (message.packet_id, member1, member2) if member1 < member2 else (message.packet_id, member2, member1))
                assert self._database.changes == 1

            # update global time
            highest_global_time = max(highest_global_time, message.distribution.global_time)

        if isinstance(meta.distribution, LastSyncDistribution):
            # delete packets that have become obsolete
            items = set()
            if is_double_member_authentication:
                order = lambda member1, member2: (member1, member2) if member1 < member2 else (member2, member1)
                for member1, member2 in set(order(message.authentication.members[0].database_id, message.authentication.members[1].database_id) for message in messages):
                    assert member1 < member2, [member1, member2]
                    all_items = list(self._database.execute(u"""
SELECT sync.id, sync.global_time
FROM sync
JOIN double_signed_sync ON double_signed_sync.sync = sync.id
WHERE sync.meta_message = ? AND double_signed_sync.member1 = ? AND double_signed_sync.member2 = ?
ORDER BY sync.global_time, sync.packet""", (meta.database_id, member1, member2)))
                    if len(all_items) > meta.distribution.history_size:
                        items.update(all_items[:len(all_items) - meta.distribution.history_size])

            else:
                for member_database_id in set(message.authentication.member.database_id for message in messages):
                    all_items = list(self._database.execute(u"""
SELECT id, global_time
FROM sync
WHERE meta_message = ? AND member = ?
ORDER BY global_time""", (meta.database_id, member_database_id)))
                    if len(all_items) > meta.distribution.history_size:
                        items.update(all_items[:len(all_items) - meta.distribution.history_size])

            if items:
                self._database.executemany(u"DELETE FROM sync WHERE id = ?", [(syncid,) for syncid, _ in items])
                assert len(items) == self._database.changes
                logger.debug("deleted %d messages", self._database.changes)

                if is_double_member_authentication:
                    self._database.executemany(u"DELETE FROM double_signed_sync WHERE sync = ?", [(syncid,) for syncid, _ in items])
                    assert len(items) == self._database.changes

                # update_sync_range.update(global_time for _, _, global_time in items)

            # 12/10/11 Boudewijn: verify that we do not have to many packets in the database
            if __debug__:
                if not is_double_member_authentication:
                    for message in messages:
                        history_size, = self._database.execute(u"SELECT COUNT(*) FROM sync WHERE meta_message = ? AND member = ?", (message.database_id, message.authentication.member.database_id)).next()
                        assert history_size <= message.distribution.history_size, [count, message.distribution.history_size, message.authentication.member.database_id]

        # update the global time
        meta.community.update_global_time(highest_global_time)

        meta.community.dispersy_store(messages)

        # if update_sync_range:
        # notify that global times have changed
        #     meta.community.update_sync_range(meta, update_sync_range)

    @property
    def candidates(self):
        return self._candidates.itervalues()

    @property
    def bootstrap_candidates(self):
        return self._bootstrap_candidates.itervalues()

    def _estimate_lan_and_wan_addresses(self, sock_addr, lan_address, wan_address):
        """
        We received a message from SOCK_ADDR claiming to have LAN_ADDRESS and WAN_ADDRESS, returns
        the estimated LAN and WAN address for this node.

        The returned LAN address is either ("0.0.0.0", 0) or it is not our LAN address while passing
        is_valid_address.  Similarly, the returned WAN address is either ("0.0.0.0", 0) or it is not
        our WAN address while passing is_valid_address.
        """
        if self._lan_address == lan_address or not self.is_valid_address(lan_address):
            if lan_address != sock_addr:
                logger.debug("estimate a different LAN address %s:%d -> %s:%d", lan_address[0], lan_address[1], sock_addr[0], sock_addr[1])
            lan_address = sock_addr
        if self._wan_address == wan_address or not self.is_valid_address(wan_address):
            if wan_address != sock_addr:
                logger.debug("estimate a different WAN address %s:%d -> %s:%d", wan_address[0], wan_address[1], sock_addr[0], sock_addr[1])
            wan_address = sock_addr

        if sock_addr[0] == self._wan_address[0]:
            # we have the same WAN address, we are probably behind the same NAT
            if lan_address != sock_addr:
                logger.debug("estimate a different LAN address %s:%d -> %s:%d", lan_address[0], lan_address[1], sock_addr[0], sock_addr[1])
            lan_address = sock_addr

        elif self.is_valid_address(sock_addr):
            # we have a different WAN address and the sock address is WAN, we are probably behind a different NAT
            if wan_address != sock_addr:
                logger.debug("estimate a different WAN address %s:%d -> %s:%d", wan_address[0], wan_address[1], sock_addr[0], sock_addr[1])
            wan_address = sock_addr

        elif self.is_valid_address(wan_address):
            # we have a different WAN address and the sock address is not WAN, we are probably on the same computer
            pass

        else:
            # we are unable to determine the WAN address, we are probably behind the same NAT
            wan_address = ("0.0.0.0", 0)

        assert self._lan_address != lan_address, [self.lan_address, lan_address]
        assert lan_address == ("0.0.0.0", 0) or self.is_valid_address(lan_address), [self._lan_address, lan_address]
        assert self._wan_address != wan_address, [self._wan_address, wan_address]
        assert wan_address == ("0.0.0.0", 0) or self.is_valid_address(wan_address), [self._wan_address, wan_address]

        return lan_address, wan_address

    def take_step(self, community, allow_sync):
        if community.cid in self._communities:
            candidate = community.dispersy_get_walk_candidate()
            if candidate:
                assert community.my_member.private_key
                logger.debug("%s %s taking step towards %s", community.cid.encode("HEX"), community.get_classification(), candidate)
                community.create_introduction_request(candidate, allow_sync)
                return True
            else:
                logger.debug("%s %s no candidate to take step", community.cid.encode("HEX"), community.get_classification())
                return False

    def handle_missing_messages(self, messages, *classes):
        assert all(isinstance(message, Message.Implementation) for message in messages)
        assert all(issubclass(cls, MissingSomethingCache) for cls in classes)
        for message in messages:
            for cls in classes:
                cache = self._request_cache.pop(cls.message_to_identifier(message), cls)
                if cache:
                    logger.debug("found request cache for %s", message)
                    for response_func, response_args in cache.callbacks:
                        response_func(message, *response_args)

    def create_introduction_request(self, community, destination, allow_sync, forward=True):
        assert isinstance(destination, WalkCandidate), [type(destination), destination]

        cache = IntroductionRequestCache(community, destination)
        destination.walk(community, time(), cache.timeout_delay)

        # temporary cache object
        identifier = self._request_cache.claim(cache)

        # decide if the requested node should introduce us to someone else
        # advice = random() < 0.5 or len(self._candidates) <= 5
        advice = True

        # obtain sync range
        if not allow_sync or isinstance(destination, BootstrapCandidate):
            # do not request a sync when we connecting to a bootstrap candidate
            sync = None

        else:
            # flush any sync-able items left in the cache before we create a sync
            flush_list = [(meta, tup) for meta, tup in self._batch_cache.iteritems() if meta.community == community and isinstance(meta.distribution, SyncDistribution)]
            flush_list.sort(key=lambda tup: tup[0].batch.priority, reverse=True)
            for meta, (task_identifier, timestamp, batch) in flush_list:
                logger.debug("flush cached %dx %s messages (id: %s)", len(batch), meta.name, task_identifier)
                self._callback.unregister(task_identifier)
                self._on_batch_cache_timeout(meta, timestamp, batch)

            sync = community.dispersy_claim_sync_bloom_filter(cache)
            if __debug__:
                assert sync is None or isinstance(sync, tuple), sync
                if not sync is None:
                    assert len(sync) == 5, sync
                    time_low, time_high, modulo, offset, bloom_filter = sync
                    assert isinstance(time_low, (int, long)), time_low
                    assert isinstance(time_high, (int, long)), time_high
                    assert isinstance(modulo, int), modulo
                    assert isinstance(offset, int), offset
                    assert isinstance(bloom_filter, BloomFilter), bloom_filter

                    # verify that the bloom filter is correct
                    try:
                        packets = [str(packet) for packet, in self._database.execute(u"""
SELECT sync.packet
FROM sync
JOIN meta_message ON meta_message.id = sync.meta_message
WHERE sync.community = ? AND meta_message.priority > 32 AND sync.undone = 0 AND global_time BETWEEN ? AND ? AND (sync.global_time + ?) % ? = 0""",
                                                                                     (community.database_id, time_low, community.global_time if time_high == 0 else time_high, offset, modulo))]
                    except OverflowError:
                        logger.error("time_low:  %d", time_low)
                        logger.error("time_high: %d", time_high)
                        logger.error("2**63 - 1: %d", 2 ** 63 - 1)
                        logger.exception("the sqlite3 python module can not handle values 2**63 or larger.  limit time_low and time_high to 2**63-1")
                        assert False

                    # BLOOM_FILTER must be the same after transmission
                    test_bloom_filter = BloomFilter(bloom_filter.bytes, bloom_filter.functions, prefix=bloom_filter.prefix)
                    assert bloom_filter.bytes == test_bloom_filter.bytes, "problem with the long <-> binary conversion"
                    assert list(bloom_filter.not_filter((packet,) for packet in packets)) == [], "does not have all correct bits set before transmission"
                    assert list(test_bloom_filter.not_filter((packet,) for packet in packets)) == [], "does not have all correct bits set after transmission"

                    # BLOOM_FILTER must have been correctly filled
                    test_bloom_filter.clear()
                    test_bloom_filter.add_keys(packets)
                    if not bloom_filter.bytes == bloom_filter.bytes:
                        if bloom_filter.get_bits_checked() < test_bloom_filter.get_bits_checked():
                            logger.error("%d bits in: %s", bloom_filter.get_bits_checked(), bloom_filter.bytes.encode("HEX"))
                            logger.error("%d bits in: %s", test_bloom_filter.get_bits_checked(), test_bloom_filter.bytes.encode("HEX"))
                            assert False, "does not match the given range [%d:%d] %%%d+%d packets:%d" % (time_low, time_high, modulo, offset, len(packets))

        if destination.get_destination_address(self._wan_address) != destination.sock_addr:
            logger.warning("destination address, %s should (in theory) be the sock_addr %s", destination.get_destination_address(self._wan_address), destination)

        meta_request = community.get_meta_message(u"dispersy-introduction-request")
        request = meta_request.impl(authentication=(community.my_member,),
                                    distribution=(community.global_time,),
                                    destination=(destination,),
                                    payload=(destination.get_destination_address(self._wan_address), self._lan_address, self._wan_address, advice, self._connection_type, sync, identifier))

        if forward:
            if sync:
                time_low, time_high, modulo, offset, _ = sync
                logger.debug("%s %s sending introduction request to %s [%d:%d] %%%d+%d", community.cid.encode("HEX"), type(community), destination, time_low, time_high, modulo, offset)
            else:
                logger.debug("%s %s sending introduction request to %s", community.cid.encode("HEX"), type(community), destination)

            self._statistics.walk_attempt += 1
            if isinstance(destination, BootstrapCandidate):
                self._statistics.walk_bootstrap_attempt += 1
            if request.payload.advice:
                self._statistics.walk_advice_outgoing_request += 1
            self._statistics.dict_inc(self._statistics.outgoing_introduction_request, destination.sock_addr)

            self._forward([request])

        return request

    def check_introduction_request(self, messages):
        """
        We received a dispersy-introduction-request message.
        """
        for message in messages:
            # 25/01/12 Boudewijn: during all DAS2 NAT node314 often sends requests to herself.  This
            # results in more candidates (all pointing to herself) being added to the candidate
            # list.  This converges to only sending requests to herself.  To prevent this we will
            # drop all requests that have an outstanding identifier.  This is not a perfect
            # solution, but the change that two nodes select the same identifier and send requests
            # to each other is relatively small.
            # 30/10/12 Niels: additionally check if both our lan_addresses are the same. They should
            # be if we're sending it to ourself. Not checking wan_address as that is subject to change.
            if self._request_cache.has(message.payload.identifier, IntroductionRequestCache) and self._lan_address == message.payload.source_lan_address:
                logger.debug("dropping dispersy-introduction-request, this identifier is already in use.")
                yield DropMessage(message, "Duplicate identifier from %s (most likely received from ourself)" % str(message.candidate))
                continue

            logger.debug("accepting dispersy-introduction-request from %s", message.candidate)
            yield message

    def on_introduction_request(self, messages):
        community = messages[0].community
        meta_introduction_response = community.get_meta_message(u"dispersy-introduction-response")
        meta_puncture_request = community.get_meta_message(u"dispersy-puncture-request")
        responses = []
        requests = []
        now = time()
        self._statistics.walk_advice_incoming_request += len(messages)

        #
        # make all candidates available for introduction
        #
        for message in messages:
            candidate = self.get_walkcandidate(message, community)
            message._candidate = candidate
            if not candidate:
                continue

            payload = message.payload

            # apply vote to determine our WAN address
            self.wan_address_vote(payload.destination_address, candidate)

            # until we implement a proper 3-way handshake we are going to assume that the creator of
            # this message is associated to this candidate
            candidate.associate(community, message.authentication.member)

            # update sender candidate
            source_lan_address, source_wan_address = self._estimate_lan_and_wan_addresses(candidate.sock_addr, payload.source_lan_address, payload.source_wan_address)
            candidate.update(candidate.tunnel, source_lan_address, source_wan_address, payload.connection_type)
            candidate.stumble(community, now)

            self._filter_duplicate_candidate(candidate)
            logger.debug("received introduction request from %s", candidate)

        #
        # process the walker part of the request
        #

        for message in messages:
            payload = message.payload
            candidate = message.candidate
            if not candidate:
                continue

            if payload.advice:
                introduced = community.dispersy_get_introduce_candidate(candidate)
                if introduced == None:
                    logger.debug("no candidates available to introduce")
            else:
                introduced = None

            if introduced:
                logger.debug("telling %s that %s exists %s", candidate, introduced, type(community))
                self._statistics.walk_advice_outgoing_response += 1

                # create introduction response
                responses.append(meta_introduction_response.impl(authentication=(community.my_member,), distribution=(community.global_time,), destination=(candidate,), payload=(candidate.get_destination_address(self._wan_address), self._lan_address, self._wan_address, introduced.lan_address, introduced.wan_address, self._connection_type, introduced.tunnel, payload.identifier)))

                # create puncture request
                requests.append(meta_puncture_request.impl(distribution=(community.global_time,), destination=(introduced,), payload=(source_lan_address, source_wan_address, payload.identifier)))

            else:
                logger.debug("responding to %s without an introduction %s", candidate, type(community))

                none = ("0.0.0.0", 0)
                responses.append(meta_introduction_response.impl(authentication=(community.my_member,), distribution=(community.global_time,), destination=(candidate,), payload=(candidate.get_destination_address(self._wan_address), self._lan_address, self._wan_address, none, none, self._connection_type, False, payload.identifier)))

        if responses:
            self._forward(responses)
        if requests:
            self._forward(requests)

        #
        # process the bloom filter part of the request
        #

        # obtain all available messages for this community
        meta_messages = [(meta.distribution.priority, -meta.distribution.synchronization_direction_value, meta) for meta in community.get_meta_messages() if isinstance(meta.distribution, SyncDistribution) and meta.distribution.priority > 32]
        meta_messages.sort(reverse=True)

        sub_selects = []
        for _, _, meta in meta_messages:
            sub_selects.append(u"""
 SELECT * FROM
  (SELECT sync.packet FROM sync
   WHERE sync.meta_message = ? AND sync.undone = 0 AND sync.global_time BETWEEN ? AND ? AND (sync.global_time + ?) %% ? = 0
   ORDER BY sync.global_time %s)""" % (meta.distribution.synchronization_direction,))

        sql = "".join((u"SELECT * FROM (", " UNION ALL ".join(sub_selects), ")"))
        logger.debug(sql)

        for message in messages:
            payload = message.payload

            if payload.sync:
                # we limit the response by byte_limit bytes
                byte_limit = community.dispersy_sync_response_limit
                time_high = payload.time_high if payload.has_time_high else community.global_time

                # 07/05/12 Boudewijn: for an unknown reason values larger than 2^63-1 cause
                # overflow exceptions in the sqlite3 wrapper
                # 26/02/13 Boudewijn: time_low and time_high must now be given once for every
                # sub_selects, taking into account that time_low may not be below the
                # inactive_threshold (if given)
                sql_arguments = []
                for _, _, meta in meta_messages:
                    sql_arguments.extend((meta.database_id,
                                          min(max(payload.time_low, community.global_time - meta.distribution.pruning.inactive_threshold + 1), 2 ** 63 - 1) if isinstance(meta.distribution.pruning, GlobalTimePruning) else min(payload.time_low, 2 ** 63 - 1),
                                          min(time_high, 2 ** 63 - 1),
                                          long(payload.offset),
                                          long(payload.modulo)))
                logger.debug("%s", sql_arguments)

                packets = []
                generator = ((str(packet),) for packet, in self._database.execute(sql, sql_arguments))

                for packet, in payload.bloom_filter.not_filter(generator):
                    logger.debug("found missing (%d bytes) %s for %s", len(packet), sha1(packet).digest().encode("HEX"), message.candidate)

                    packets.append(packet)
                    byte_limit -= len(packet)
                    if byte_limit <= 0:
                        logger.debug("bandwidth throttle")
                        break

                if packets:
                    logger.debug("syncing %d packets (%d bytes) to %s", len(packets), sum(len(packet) for packet in packets), message.candidate)
                    self._statistics.dict_inc(self._statistics.outgoing, u"-sync-", len(packets))
                    self._endpoint.send([message.candidate], packets)

    def check_introduction_response(self, messages):
        for message in messages:
            if not self._request_cache.has(message.payload.identifier, IntroductionRequestCache):
                self._statistics.walk_invalid_response_identifier += 1
                yield DropMessage(message, "invalid response identifier")
                continue

            # check introduced LAN address, if given
            if not message.payload.lan_introduction_address == ("0.0.0.0", 0):
                if not self.is_valid_address(message.payload.lan_introduction_address):
                    yield DropMessage(message, "invalid LAN introduction address [is_valid_address]")
                    continue

            # check introduced WAN address, if given
            if not message.payload.wan_introduction_address == ("0.0.0.0", 0):
                if not self.is_valid_address(message.payload.wan_introduction_address):
                    yield DropMessage(message, "invalid WAN introduction address [is_valid_address]")
                    continue

                if message.payload.wan_introduction_address == self._wan_address:
                    yield DropMessage(message, "invalid WAN introduction address [introduced to myself]")
                    continue

                # if WAN ip-addresses match, check if the LAN address is not the same
                if message.payload.wan_introduction_address[0] == self._wan_address[0] and message.payload.lan_introduction_address == self._lan_address:
                    yield DropMessage(message, "invalid LAN introduction address [introduced to myself]")
                    continue

            # if we do not know the WAN address, make sure that the LAN address is not the same
            elif not message.payload.lan_introduction_address == ("0.0.0.0", 0):
                if message.payload.lan_introduction_address == self._lan_address:
                    yield DropMessage(message, "invalid LAN introduction address [introduced to myself]")
                    continue

            yield message

    def on_introduction_response(self, messages):
        community = messages[0].community
        now = time()

        for message in messages:
            payload = message.payload

            # modify either the senders LAN or WAN address based on how we perceive that node
            source_lan_address, source_wan_address = self._estimate_lan_and_wan_addresses(message.candidate.sock_addr, payload.source_lan_address, payload.source_wan_address)

            if isinstance(message.candidate, WalkCandidate):
                candidate = message.candidate
                candidate.update(candidate.tunnel, source_lan_address, source_wan_address, payload.connection_type)
            else:
                candidate = community.create_candidate(message.candidate.sock_addr, message.candidate.tunnel, source_lan_address, source_wan_address, payload.connection_type)

            # until we implement a proper 3-way handshake we are going to assume that the creator of
            # this message is associated to this candidate
            candidate.associate(community, message.authentication.member)
            candidate.walk_response(community)
            self._filter_duplicate_candidate(candidate)
            logger.debug("introduction response from %s", candidate)

            # apply vote to determine our WAN address
            self.wan_address_vote(payload.destination_address, candidate)

            # increment statistics only the first time
            self._statistics.walk_success += 1
            if isinstance(candidate, BootstrapCandidate):
                self._statistics.walk_bootstrap_success += 1
            self._statistics.dict_inc(self._statistics.incoming_introduction_response, candidate.sock_addr)

            # get cache object linked to this request and stop timeout from occurring
            cache = self._request_cache.pop(payload.identifier, IntroductionRequestCache)

            # handle the introduction
            lan_introduction_address = payload.lan_introduction_address
            wan_introduction_address = payload.wan_introduction_address
            if not (lan_introduction_address == ("0.0.0.0", 0) or wan_introduction_address == ("0.0.0.0", 0) or
                    lan_introduction_address in self._bootstrap_candidates or wan_introduction_address in self._bootstrap_candidates):
                assert self.is_valid_address(lan_introduction_address), lan_introduction_address
                assert self.is_valid_address(wan_introduction_address), wan_introduction_address

                # get or create the introduced candidate
                self._statistics.walk_advice_incoming_response += 1
                sock_introduction_addr = lan_introduction_address if wan_introduction_address[0] == self._wan_address[0] else wan_introduction_address
                introduce = self.get_candidate(sock_introduction_addr, replace=False, lan_address=lan_introduction_address)
                if introduce is None:
                    # create candidate but set its state to inactive to ensure that it will not be
                    # used.  note that we call candidate.intro to allow the candidate to be returned
                    # by get_walk_candidate and yield_candidates
                    self._statistics.walk_advice_incoming_response_new += 1
                    introduce = community.create_candidate(sock_introduction_addr, payload.tunnel, lan_introduction_address, wan_introduction_address, u"unknown")
                    introduce.inactive(community, now)

                # reset the 'I have been introduced' timer
                introduce.intro(community, now)
                self._filter_duplicate_candidate(introduce)
                logger.debug("received introduction to %s from %s", introduce, candidate)

                cache.response_candidate = introduce

                # update statistics
                if self._statistics.received_introductions != None:
                    self._statistics.received_introductions[candidate.sock_addr][introduce.sock_addr] += 1

                # TEMP: see which peers we get returned by the trackers
                if self._statistics.bootstrap_candidates != None and isinstance(message.candidate, BootstrapCandidate):
                    self._statistics.bootstrap_candidates[introduce.sock_addr] = self._statistics.bootstrap_candidates.get(introduce.sock_addr, 0) + 1

            else:
                # update statistics
                if self._statistics.received_introductions != None:
                    self._statistics.received_introductions[candidate.sock_addr][wan_introduction_address] += 1

                # TEMP: see which peers we get returned by the trackers
                if self._statistics.bootstrap_candidates != None and isinstance(message.candidate, BootstrapCandidate):
                    self._statistics.bootstrap_candidates["none"] = self._statistics.bootstrap_candidates.get("none", 0) + 1

    def check_puncture_request(self, messages):
        for message in messages:
            if message.payload.lan_walker_address == message.candidate.sock_addr:
                yield DropMessage(message, "invalid LAN walker address [puncture herself]")
                continue

            if message.payload.wan_walker_address == message.candidate.sock_addr:
                yield DropMessage(message, "invalid WAN walker address [puncture herself]")
                continue

            if not self.is_valid_address(message.payload.lan_walker_address):
                yield DropMessage(message, "invalid LAN walker address [is_valid_address]")
                continue

            if not self.is_valid_address(message.payload.wan_walker_address):
                yield DropMessage(message, "invalid WAN walker address [is_valid_address]")
                continue

            if message.payload.wan_walker_address == self._wan_address:
                yield DropMessage(message, "invalid WAN walker address [puncture myself]")
                continue

            if message.payload.wan_walker_address[0] == self._wan_address[0] and message.payload.lan_walker_address == self._lan_address:
                yield DropMessage(message, "invalid LAN walker address [puncture myself]")
                continue

            yield message

    def on_puncture_request(self, messages):
        community = messages[0].community
        meta_puncture = community.get_meta_message(u"dispersy-puncture")
        punctures = []
        for message in messages:
            lan_walker_address = message.payload.lan_walker_address
            wan_walker_address = message.payload.wan_walker_address
            assert self.is_valid_address(lan_walker_address), lan_walker_address
            assert self.is_valid_address(wan_walker_address), wan_walker_address

            # we are asked to send a message to a -possibly- unknown peer get the actual candidate
            # or create a dummy candidate
            sock_addr = lan_walker_address if wan_walker_address[0] == self._wan_address[0] else wan_walker_address
            candidate = self.get_candidate(sock_addr, replace=False, lan_address=lan_walker_address)
            if candidate is None:
                # assume that tunnel is disabled
                tunnel = False
                candidate = Candidate(sock_addr, tunnel)

            punctures.append(meta_puncture.impl(authentication=(community.my_member,), distribution=(community.global_time,), destination=(candidate,), payload=(self._lan_address, self._wan_address, message.payload.identifier)))
            logger.debug("%s asked us to send a puncture to %s", message.candidate, candidate)

        self._forward(punctures)

    def check_puncture(self, messages):
        for message in messages:
            if not self._request_cache.has(message.payload.identifier, IntroductionRequestCache):
                yield DropMessage(message, "invalid response identifier")
                continue

            yield message

    def on_puncture(self, messages):
        community = messages[0].community
        now = time()

        for message in messages:
            # get cache object linked to this request but does NOT stop timeout from occurring
            cache = self._request_cache.get(message.payload.identifier, IntroductionRequestCache)

            # when the sender is behind a symmetric NAT and we are not, we will not be able to get
            # through using the port that the helper node gave us (symmetric NAT will give a
            # different port for each destination address).

            # we can match this source address (message.candidate.sock_addr) to the candidate and
            # modify the LAN or WAN address that has been proposed.
            sock_addr = message.candidate.sock_addr
            lan_address, wan_address = self._estimate_lan_and_wan_addresses(sock_addr, message.payload.source_lan_address, message.payload.source_wan_address)

            if not (lan_address == ("0.0.0.0", 0) or wan_address == ("0.0.0.0", 0)):
                assert self.is_valid_address(lan_address), lan_address
                assert self.is_valid_address(wan_address), wan_address

                # get or create the introduced candidate
                candidate = self.get_candidate(sock_addr, replace=True, lan_address=lan_address)
                if candidate is None:
                    # create candidate but set its state to inactive to ensure that it will not be
                    # used.  note that we call candidate.intro to allow the candidate to be returned
                    # by get_walk_candidate
                    candidate = community.create_candidate(sock_addr, message.candidate.tunnel, lan_address, wan_address, u"unknown")
                    candidate.inactive(community, now)

                else:
                    # update candidate
                    candidate.update(message.candidate.tunnel, lan_address, wan_address, u"unknown")

                # reset the 'I have been introduced' timer
                candidate.intro(community, now)
                logger.debug("received introduction to %s", candidate)

                cache.puncture_candidate = candidate

    def store_update_forward(self, messages, store, update, forward):
        """
        Usually we need to do three things when we have a valid messages: (1) store it in our local
        database, (2) process the message locally by calling the handle_callback method, and (3)
        forward the message to other nodes in the community.  This method is a shorthand for doing
        those three tasks.

        To reduce the disk activity, namely syncing the database to disk, we will perform the
        database commit not after the (1) store operation but after the (2) update operation.  This
        will ensure that any database changes from handling the message are also synced to disk.  It
        is important to note that the sync will occur before the (3) forward operation to ensure
        that no remote nodes will obtain data that we have not safely synced ourselves.

        For performance reasons messages are processed in batches, where each batch contains only
        messages from the same community and the same meta message instance.  This method, or more
        specifically the methods that handle the actual storage, updating, and forwarding, assume
        this clustering.

        @param messages: A list with the messages that need to be stored, updated, and forwarded.
         All messages need to be from the same community and meta message instance.
        @type messages: [Message.Implementation]

        @param store: When True the messages are stored (as defined by their message distribution
         policy) in the local dispersy database.  This parameter should (almost always) be True, its
         inclusion is mostly to allow certain debugging scenarios.
        @type store: bool

        @param update: When True the messages are passed to their handle_callback methods.  This
         parameter should (almost always) be True, its inclusion is mostly to allow certain
         debugging scenarios.
        @type update: bool

        @param forward: When True the messages are forwarded (as defined by their message
         destination policy) to other nodes in the community.  This parameter should (almost always)
         be True, its inclusion is mostly to allow certain debugging scenarios.
        @type store: bool
        """
        assert isinstance(messages, list)
        assert len(messages) > 0
        assert all(isinstance(message, Message.Implementation) for message in messages)
        assert all(message.community == messages[0].community for message in messages)
        assert all(message.meta == messages[0].meta for message in messages)
        assert isinstance(store, bool)
        assert isinstance(update, bool)
        assert isinstance(forward, bool)

        logger.debug("%d %s messages (%s %s %s)", len(messages), messages[0].name, store, update, forward)

        store = store and isinstance(messages[0].meta.distribution, SyncDistribution)
        if store:
            self._store(messages)

        if update:
            try:
                messages[0].handle_callback(messages)
            except (SystemExit, KeyboardInterrupt, GeneratorExit, AssertionError):
                raise
            except:
                logger.exception("exception during handle_callback for %s", messages[0].name)
                return False

        # 07/10/11 Boudewijn: we will only commit if it the message was create by our self.
        # Otherwise we can safely skip the commit overhead, since, if a crash occurs, we will be
        # able to regain the data eventually
        if store:
            my_messages = sum(message.authentication.member == message.community.my_member for message in messages)
            if my_messages:
                logger.debug("commit user generated message")
                self._database.commit()

                self._statistics.created_count += my_messages
                self._statistics.dict_inc(self._statistics.created, messages[0].meta.name, my_messages)

        if forward:
            return self._forward(messages)

        return True

    def _forward(self, messages):
        """
        Queue a sequence of messages to be sent to other members.

        First all messages that use the SyncDistribution policy are stored to the database to allow
        them to propagate when a dispersy-sync message is received.

        Second all messages are sent depending on their destination policy:

         - CandidateDestination causes a message to be sent to the addresses in
           message.destination.candidates.

         - MemberDestination causes a message to be sent to the address associated to the member in
           message.destination.members.

         - CommunityDestination causes a message to be sent to one or more addresses to be picked
           from the database candidate table.

        @param messages: A sequence with one or more messages.
        @type messages: [Message.Implementation]
        """
        assert isinstance(messages, (tuple, list))
        assert len(messages) > 0
        assert all(isinstance(message, Message.Implementation) for message in messages)
        assert all(message.community == messages[0].community for message in messages)
        assert all(message.meta == messages[0].meta for message in messages)

        result = False
        meta = messages[0].meta
        if isinstance(meta.destination, CommunityDestination):
            # CommunityDestination.node_count is allowed to be zero
            if meta.destination.node_count > 0:
                result = all(self._send(list(islice(meta.community.dispersy_yield_verified_candidates(), meta.destination.node_count)), [message]) for message in messages)

        elif isinstance(meta.destination, CandidateDestination):
            # CandidateDestination.candidates may be empty
            result = all(self._send(message.destination.candidates, [message]) for message in messages)

        elif isinstance(meta.destination, MemberDestination):
            # MemberDestination.candidates may be empty
            result = all(self._send([candidate
                                            for candidate
                                            in self._candidates.itervalues()
                                            if any(candidate.is_associated(message.community, member)
                                                   for member
                                                   in message.destination.members)],
                                           [message])
                       for message
                       in messages)

        else:
            raise NotImplementedError(meta.destination)

        return result

    def _send(self, candidates, messages, debug=False):
        """
        Send a list of messages to a list of candidates. If no candidates are specified or endpoint reported
        a failure this method will return False.

        @param candidates: A sequence with one or more candidates.
        @type candidates: [Candidate]

        @param messages: A sequence with one or more messages.
        @type messages: [Message.Implementation]
        """
        assert isinstance(candidates, (tuple, list, set)), type(candidates)
        # 04/03/13 boudewijn: CANDIDATES should contain candidates, never None
        # candidates = [candidate for candidate in candidates if candidate]
        assert all(isinstance(candidate, Candidate) for candidate in candidates)
        assert isinstance(messages, (tuple, list))
        assert len(messages) > 0
        assert all(isinstance(message, Message.Implementation) for message in messages)

        messages_send = False
        if len(candidates) and len(messages):
            packets = [message.packet for message in messages]
            messages_send = self._endpoint.send(candidates, packets)

        if messages_send:
            for message in messages:
                self._statistics.dict_inc(self._statistics.outgoing, message.meta.name, len(candidates))

        return messages_send

    def declare_malicious_member(self, member, packets):
        """
        Provide one or more signed messages that prove that the creator is malicious.

        The messages are stored separately as proof that MEMBER is malicious, furthermore, all other
        messages that MEMBER created are removed from the dispersy database (limited to one
        community) to prevent further spreading of its data.

        Furthermore, whenever data is received that is signed by a malicious member, the incoming
        data is ignored and the proof is given to the sender to allow her to prevent her from
        forwarding any more data.

        Finally, the community is notified.  The community can choose what to do, however, it is
        important to note that messages from the malicious member are no longer propagated.  Hence,
        unless all traces from the malicious member are removed, no global consensus can ever be
        achieved.

        @param member: The malicious member.
        @type member: Member

        @param packets: One or more packets proving that the member is malicious.  All packets must
         be associated to the same community.
        @type packets: [Packet]
        """
        if __debug__:
            assert isinstance(member, Member)
            assert not member.must_blacklist, "must not already be blacklisted"
            assert isinstance(packets, list)
            assert len(packets) > 0
            assert all(isinstance(packet, Packet) for packet in packets)
            assert all(packet.meta == packets[0].meta for packet in packets)

        logger.debug("proof based on %d packets", len(packets))

        # notify the community
        community = packets[0].community
        community.dispersy_malicious_member_detected(member, packets)

        # set the member blacklisted tag
        member.must_blacklist = True

        # store the proof
        self._database.executemany(u"INSERT INTO malicious_proof (community, member, packet) VALUES (?, ?, ?)",
                                   ((community.database_id, member.database_id, buffer(packet.packet)) for packet in packets))

        # remove all messages created by the malicious member
        self._database.execute(u"DELETE FROM sync WHERE community = ? AND member = ?",
                               (community.database_id, member.database_id))

        # TODO: if we have a address for the malicious member, we can also remove her from the
        # candidate table

    def send_malicious_proof(self, community, member, candidate):
        """
        If we have proof that MEMBER is malicious in COMMUNITY, usually in the form of one or more
        signed messages, then send this proof to CANDIDATE.

        @param community: The community where member was malicious.
        @type community: Community

        @param member: The malicious member.
        @type member: Member

        @param candidate: The address where we want the proof to be send.
        @type candidate: Candidate
        """
        if __debug__:
            from .community import Community
            assert isinstance(community, Community)
            assert isinstance(member, Member)
            assert member.must_blacklist, "must be blacklisted"
            assert isinstance(candidate, Candidate)

        packets = [str(packet) for packet, in self._database.execute(u"SELECT packet FROM malicious_proof WHERE community = ? AND member = ?",
                                                                     (community.database_id, member.database_id))]
        logger.debug("found %d malicious proof packets, sending to %s", len(packets), candidate)

        if packets:
            self._statistics.dict_inc(self._statistics.outgoing, u"-malicious-proof", len(packets))
            self._endpoint.send([candidate], packets)

    def create_missing_message(self, community, candidate, member, global_time, response_func=None, response_args=(), timeout=10.0):
        # ensure that the identifier is 'triggered' somewhere, i.e. using
        # handle_missing_messages(messages, MissingMessageCache)

        sendRequest = False

        identifier = MissingMessageCache.properties_to_identifier(community, member, global_time)
        cache = self._request_cache.get(identifier, MissingMessageCache)
        if not cache:
            logger.debug("%s", identifier)
            cache = MissingMessageCache(timeout)
            self._request_cache.set(identifier, cache)

            meta = community.get_meta_message(u"dispersy-missing-message")
            request = meta.impl(distribution=(community.global_time,), destination=(candidate,), payload=(member, [global_time]))
            self._forward([request])

            sendRequest = True

        if response_func:
            cache.callbacks.append((response_func, response_args))

        return sendRequest

    def on_missing_message(self, messages):
        responses = []  # (candidate, packet) tuples
        for message in messages:
            candidate = message.candidate
            community_database_id = message.community.database_id
            member_database_id = message.payload.member.database_id
            for global_time in message.payload.global_times:
                try:
                    packet, = self._database.execute(u"SELECT packet FROM sync WHERE community = ? AND member = ? AND global_time = ?",
                                                     (community_database_id, member_database_id, global_time)).next()
                except StopIteration:
                    pass
                else:
                    responses.append((candidate, str(packet)))

        for candidate, responses in groupby(responses, key=lambda tup: tup[0]):
            # responses is an iterator, for __debug__ we need a list
            responses = list(responses)
            self._statistics.dict_inc(self._statistics.outgoing, u"-missing-message", len(responses))
            self._endpoint.send([candidate], [packet for _, packet in responses])

    def create_missing_last_message(self, community, candidate, member, message, count_, response_func=None, response_args=(), timeout=10.0):
        if __debug__:
            from .community import Community
            assert isinstance(community, Community)
            assert isinstance(candidate, Candidate)
            assert isinstance(member, Member)
            assert isinstance(message, Message)
            assert isinstance(count_, int)
            assert response_func is None or callable(response_func)
            assert isinstance(response_args, tuple)
            assert isinstance(timeout, float)
            assert timeout > 0.0

        sendRequest = False

        identifier = MissingLastMessageCache.properties_to_identifier(community, member, message)
        cache = self._request_cache.get(identifier, MissingLastMessageCache)
        if not cache:
            cache = MissingLastMessageCache(timeout)
            self._request_cache.set(identifier, cache)

            meta = community.get_meta_message(u"dispersy-missing-last-message")
            request = meta.impl(distribution=(community.global_time,), destination=(candidate,), payload=(member, message, count_))
            self._forward([request])
            sendRequest = True

        cache.callbacks.append((response_func, response_args))
        return sendRequest

    def on_missing_last_message(self, messages):
        for message in messages:
            payload = message.payload
            packets = [str(packet) for packet, in list(self._database.execute(u"SELECT packet FROM sync WHERE community = ? AND member = ? AND meta_message = ? ORDER BY global_time DESC LIMIT ?",
                                                                              (message.community.database_id, payload.member.database_id, payload.message.database_id, payload.count)))]
            self._statistics.dict_inc(self._statistics.outgoing, u"-missing-last-message", len(packets))
            self._endpoint.send([message.candidate], packets)

    def is_valid_address(self, address):
        """
        Returns True when ADDRESS is valid.

        ADDRESS must be supplied as a (HOST string, PORT integer) tuple.

        An address is valid when it meets the following criteria:
        - HOST must be non empty
        - HOST must be non '0.0.0.0'
        - PORT must be > 0
        - HOST must be 'A.B.C.D' where A, B, and C are numbers higher or equal to 0 and lower or
          equal to 255.  And where D is higher than 0 and lower than 255
        """
        assert isinstance(address, tuple), type(address)
        assert len(address) == 2, len(address)
        assert isinstance(address[0], str), type(address[0])
        assert isinstance(address[1], int), type(address[1])

        if address[0] == "":
            return False

        if address[0] == "0.0.0.0":
            return False

        if address[1] <= 0:
            return False

        try:
            binary = inet_aton(address[0])
        except socket_error:
            return False

        # ending with .0
# Niels: is now allowed, subnet mask magic call actually allow for this
#        if binary[3] == "\x00":
#            return False

        # ending with .255
        if binary[3] == "\xff":
            return False

        return True

    def create_identity(self, community, sign_with_master=False, store=True, update=True):
        """
        Create a dispersy-identity message for self.my_member.

        The dispersy-identity message contains the public key of a community member.  In the future
        other data can be included in this message, however, it must consist of data that does not
        change over time as this message is only transferred on demand, and not during the sync
        phase.

        @param community: The community for wich the dispersy-identity message will be created.
        @type community: Community

        @param store: When True the messages are stored (as defined by their message distribution
         policy) in the local dispersy database.  This parameter should (almost always) be True, its
         inclusion is mostly to allow certain debugging scenarios.
        @type store: bool
        """
        if __debug__:
            from .community import Community
        assert isinstance(community, Community)
        assert isinstance(store, bool)
        meta = community.get_meta_message(u"dispersy-identity")

        # 13/03/12 Boudewijn: currently create_identity is either called when joining or creating a
        # community.  when creating a community self._global_time should be 1, since the master
        # member dispersy-identity message has just been created.  when joining a community
        # self._global time should be 0, since no messages have been either received or created.
        #
        # as a security feature we force that the global time on dispersy-identity messages are
        # always 2 or higher (except for master members who should get global time 1)
        global_time = community.claim_global_time()
        while global_time < 2:
            global_time = community.claim_global_time()

        message = meta.impl(authentication=(community.master_member if sign_with_master else community.my_member,),
                            distribution=(global_time,))
        self.store_update_forward([message], store, update, False)
        return message

    def on_identity(self, messages):
        """
        We received a dispersy-identity message.
        """
        for message in messages:
            # get cache object linked to this request and stop timeout from occurring
            identifier = MissingMemberCache.message_to_identifier(message)
            cache = self._request_cache.pop(identifier, MissingMemberCache)
            if cache:
                for func, args in cache.callbacks:
                    func(message, *args)

    def create_missing_identity(self, community, candidate, dummy_member, response_func=None, response_args=(), timeout=4.5, forward=True):
        """
        Create a dispersy-missing-identity message.

        To verify a message signature we need the corresponding public key from the member who made
        the signature.  When we are missing a public key, we can request a dispersy-identity message
        which contains this public key.

        # @return True if actual request is made
        """
        if __debug__:
            from .community import Community
            assert isinstance(community, Community)
            assert isinstance(candidate, Candidate)
            assert isinstance(dummy_member, DummyMember)
            assert response_func is None or callable(response_func)
            assert isinstance(response_args, tuple)
            assert isinstance(timeout, float)
            assert isinstance(forward, bool)

        sendRequest = False

        identifier = MissingMemberCache.properties_to_identifier(community, dummy_member)
        cache = self._request_cache.get(identifier, MissingMemberCache)
        if not cache:
            cache = MissingMemberCache(timeout)
            self._request_cache.set(identifier, cache)

            logger.debug("%s sending missing-identity %s", candidate, dummy_member.mid.encode("HEX"))
            meta = community.get_meta_message(u"dispersy-missing-identity")
            request = meta.impl(distribution=(community.global_time,), destination=(candidate,), payload=(dummy_member.mid,))
            self._forward([request])

            sendRequest = True

        cache.callbacks.append((response_func, response_args))
        return sendRequest

    def on_missing_identity(self, messages):
        """
        We received dispersy-missing-identity messages.

        The message contains the mid of a member.  The sender would like to obtain one or more
        associated dispersy-identity messages.

        @see: create_identity_request

        @param messages: The dispersy-identity message.
        @type messages: [Message.Implementation]
        """
        meta = messages[0].community.get_meta_message(u"dispersy-identity")
        for message in messages:
            # we are assuming that no more than 10 members have the same sha1 digest.
            sql = u"SELECT packet FROM sync JOIN member ON member.id = sync.member WHERE sync.community = ? AND sync.meta_message = ? AND member.mid = ? LIMIT 10"
            packets = [str(packet) for packet, in self._database.execute(sql, (message.community.database_id, meta.database_id, buffer(message.payload.mid)))]
            if packets:
                logger.debug("responding with %d identity messages", len(packets))
                self._statistics.dict_inc(self._statistics.outgoing, u"-dispersy-identity", len(packets))
                self._endpoint.send([message.candidate], packets)

            else:
                assert not message.payload.mid == message.community.my_member.mid, "we should always have our own dispersy-identity"
                logger.warning("could not find any missing members.  no response is sent [%s, mid:%s, cid:%s]", message.payload.mid.encode("HEX"), message.community.my_member.mid.encode("HEX"), message.community.cid.encode("HEX"))

    def create_signature_request(self, community, message, response_func, response_args=(), timeout=10.0, forward=True):
        """
        Create a dispersy-signature-request message.

        The dispersy-signature-request message contains a sub-message that is to be signed by
        another member.  The sub-message must use the DoubleMemberAuthentication policy in order to
        store the two members and their signatures.

        If the other member decides to add their signature she will sent back a
        dispersy-signature-response message.  This message contains a (possibly) modified version of
        the sub-message.

        Receiving the dispersy-signed-response message results in a call to RESPONSE_FUNC.  The
        first parameter for this call is the SignatureRequestCache instance returned by
        create_signature_request, the second parameter is the proposed message that was sent back,
        the third parameter is a boolean indicating weather MESSAGE was modified.

        RESPONSE_FUNC must return a boolean value indicating weather the proposed message (the
        second parameter) is accepted.  Once we accept all signature responses we will add our own
        signature and the last proposed message is stored, updated, and forwarded.

        If not all members sent a reply withing timeout seconds, one final call to response_func is
        made with the second parameter set to None.

        @param community: The community for wich the dispersy-signature-request message will be
         created.
        @type community: Community

        @param message: The message that needs the signature.
        @type message: Message.Implementation

        @param response_func: The method that is called when a signature or a timeout is received.
        @type response_func: callable method

        @param response_args: Optional arguments added when calling response_func.
        @type response_args: tuple

        @param timeout: How long before a timeout is generated.
        @type timeout: float

        @param forward: When True the messages are forwarded (as defined by their message
         destination policy) to other nodes in the community.  This parameter should (almost always)
         be True, its inclusion is mostly to allow certain debugging scenarios.
        @type store: bool
        """
        if __debug__:
            from .community import Community
        assert isinstance(community, Community)
        assert isinstance(message, Message.Implementation)
        assert isinstance(message.authentication, DoubleMemberAuthentication.Implementation)
        assert hasattr(response_func, "__call__")
        assert isinstance(response_args, tuple)
        assert isinstance(timeout, float)
        assert isinstance(forward, bool)

        # the members that need to sign
        members = [member for signature, member in message.authentication.signed_members if not (signature or member.private_key)]
        assert len(members) == 1

        # temporary cache object
        cache = SignatureRequestCache(members, response_func, response_args, timeout)
        identifier = self._request_cache.claim(cache)

        # the dispersy-signature-request message that will hold the
        # message that should obtain more signatures
        meta = community.get_meta_message(u"dispersy-signature-request")
        cache.request = meta.impl(distribution=(community.global_time,),
                                  destination=tuple(members),
                                  payload=(identifier, message))

        logger.debug("asking %s", [member.mid.encode("HEX") for member in members])
        self._forward([cache.request])
        return cache

    def check_signature_request(self, messages):
        assert isinstance(messages[0].meta.authentication, NoAuthentication)
        for message in messages:
            # we can not timeline.check this message because it uses the NoAuthentication policy

            # submsg contains the double signed message (that currently contains -no- signatures)
            submsg = message.payload.message

            has_private_member = False
            try:
                for is_signed, member in submsg.authentication.signed_members:
                    # security: do NOT allow to accidentally sign with master member.
                    if member == message.community.master_member:
                        raise DropMessage(message, "You may never ask for a master member signature")

                    # is this signature missing, and could we provide it
                    if not is_signed and member.private_key:
                        has_private_member = True
                        break
            except DropMessage as exception:
                yield exception
                continue

            # we must be one of the members that needs to sign
            if not has_private_member:
                yield DropMessage(message, "Nothing to sign")
                continue

            # we can not timeline.check the submessage because it uses the DoubleMemberAuthentication policy
            # the message that we are signing must be valid according to our timeline
            # if not message.community.timeline.check(submsg):
            # raise DropMessage("Does not fit timeline")

            # allow message
            yield message

    def on_signature_request(self, messages):
        """
        We received a dispersy-signature-request message.

        This message contains a sub-message (message.payload.message) that the message creator would
        like to have us sign.  We can choose for ourselves if we want to add our signature to the
        sub-message or not.

        Once we have determined that we could provide a signature and that the sub-message is valid,
        from a timeline perspective, we will ask the community to say yes or no to adding our
        signature.  This question is done by calling the
        sub-message.authentication.allow_signature_func method.

        We will only add our signature if the allow_signature_func method returns the same, or a
        modified sub-message.  If so, a dispersy-signature-response message is send to the creator
        of the message, the first one in the authentication list.

        If we can add multiple signatures, i.e. we have the private keys for both the message
        creator and the second member, the allow_signature_func is called only once but multiple
        signatures will be appended.

        @see: create_signature_request

        @param messages: The dispersy-signature-request messages.
        @type messages: [Message.Implementation]
        """
        meta = messages[0].community.get_meta_message(u"dispersy-signature-response")
        responses = []
        for message in messages:
            assert isinstance(message, Message.Implementation), type(message)
            assert isinstance(message.payload.message, Message.Implementation), type(message.payload.message)
            assert isinstance(message.payload.message.authentication, DoubleMemberAuthentication.Implementation), type(message.payload.message.authentication)

            # the community must allow this signature
            submsg = message.payload.message.authentication.allow_signature_func(message.payload.message)
            if submsg:
                responses.append(meta.impl(distribution=(message.community.global_time,),
                                           destination=(message.candidate,),
                                           payload=(message.payload.identifier, submsg)))

        if responses:
            self._forward(responses)

    def check_signature_response(self, messages):
        unique = set()

        for message in messages:
            if message.payload.identifier in unique:
                yield DropMessage(message, "duplicate identifier in batch")
                continue

            cache = self._request_cache.get(message.payload.identifier, SignatureRequestCache)
            if not cache:
                yield DropMessage(message, "invalid response identifier")
                continue

            old_submsg = cache.request.payload.message
            new_submsg = message.payload.message

            if not old_submsg.meta == new_submsg.meta:
                yield DropMessage(message, "meta message may not change")
                continue

            if not old_submsg.authentication.member == new_submsg.authentication.member:
                yield DropMessage(message, "first member may not change")
                continue

            if not old_submsg.distribution.global_time == new_submsg.distribution.global_time:
                yield DropMessage(message, "global time may not change")
                continue

            unique.add(message.payload.identifier)
            yield message

    def on_signature_response(self, messages):
        """
        Handle one or more dispersy-signature-response messages.

        We sent out a dispersy-signature-request, through the create_signature_request method, and
        have now received a dispersy-signature-response in reply.  If the signature is valid, we
        will call response_func with sub-message, where sub-message is the message parameter given
        to the create_signature_request method.

        Note that response_func is also called when the sub-message does not yet contain all the
        signatures.  This can be checked using sub-message.authentication.is_signed.
        """
        for message in messages:
            # get cache object linked to this request and stop timeout from occurring
            cache = self._request_cache.pop(message.payload.identifier, SignatureRequestCache)

            old_submsg = cache.request.payload.message
            new_submsg = message.payload.message

            old_body = old_submsg.packet[:len(old_submsg.packet) - sum([member.signature_length for member in old_submsg.authentication.members])]
            new_body = new_submsg.packet[:len(new_submsg.packet) - sum([member.signature_length for member in new_submsg.authentication.members])]

            result = cache.response_func(cache, new_submsg, old_body != new_body, *cache.response_args)
            assert isinstance(result, bool), "RESPONSE_FUNC must return a boolean value!  True to accept the proposed message, False to reject %s %s" % (type(cache), str(cache.response_func))
            if result:
                # add our own signatures and we can handle the message
                for signature, member in new_submsg.authentication.signed_members:
                    if not signature and member.private_key:
                        new_submsg.authentication.set_signature(member, member.sign(new_body))

                assert new_submsg.authentication.is_signed
                self.store_update_forward([new_submsg], True, True, True)

    def create_missing_sequence(self, community, candidate, member, message, missing_low, missing_high, response_func=None, response_args=(), timeout=10.0):
        # ensure that the identifier is 'triggered' somewhere, i.e. using
        # handle_missing_messages(messages, MissingSequenceCache)

        sendRequest = False

        # the MissingSequenceCache allows us to match the missing_high to the response_func
        identifier = MissingSequenceCache.properties_to_identifier(community, member, message, missing_high)
        cache = self._request_cache.get(identifier, MissingSequenceCache)
        if not cache:
            cache = MissingSequenceCache(timeout)
            self._request_cache.set(identifier, cache)

        if response_func:
            cache.callbacks.append((response_func, response_args))

        # the MissingSequenceOverviewCache ensures that we do not request duplicate ranges
        identifier = MissingSequenceOverviewCache.properties_to_identifier(community, member, message)
        overview = self._request_cache.get(identifier, MissingSequenceOverviewCache)
        if not overview:
            overview = MissingSequenceOverviewCache(timeout)
            self._request_cache.set(identifier, overview)

        if overview.missing_high == 0 or missing_high > overview.missing_high:
            missing_low = max(overview.missing_high, missing_low)
            overview.missing_high = missing_high

            logger.debug("%s sending missing-sequence %s %s [%d:%d]", candidate, member.mid.encode("HEX"), message.name, missing_low, missing_high)
            meta = community.get_meta_message(u"dispersy-missing-sequence")
            request = meta.impl(distribution=(community.global_time,), destination=(candidate,), payload=(member, message, missing_low, missing_high))
            self._forward([request])

            sendRequest = True

        return sendRequest

    def on_missing_sequence(self, messages):
        """
        We received a dispersy-missing-sequence message.

        The message contains a member and a range of sequence numbers.  We will send the messages,
        up to a certain limit, in this range back to the sender.

        To limit the amount of bandwidth used we will not sent back more data after a certain amount
        has been sent.  This magic number is subject to change.

        Sometimes peers will request overlapping sequence numbers.  Only unique messages will be
        given back (per batch).  Also, if multiple sequence number ranges are requested, these
        ranges are translated into one large range, and all containing sequence numbers are given
        back.

        @param messages: dispersy-missing-sequence messages.
        @type messages: [Message.Implementation]
        """
        community = messages[0].community
        sources = defaultdict(lambda: defaultdict(set))

        logger.debug("received %d missing-sequence message for community %d", len(messages), community.database_id)

        # we know that there are buggy clients out there that give numerous overlapping requests.
        # we will filter these to perform as few queries on the database as possible
        for message in messages:
            member_id = message.payload.member.database_id
            message_id = message.payload.message.database_id
            logger.debug("%s requests member:%d message_id:%d range:[%d:%d]", message.candidate, member_id, message_id, message.payload.missing_low, message.payload.missing_high)
            for sequence in xrange(message.payload.missing_low, message.payload.missing_high + 1):
                if sequence in sources[message.candidate][(member_id, message_id)]:
                    logger.debug("ignoring duplicate request for %d:%d:%d from %s", member_id, message_id, sequence, message.candidate)
            sources[message.candidate][(member_id, message_id)].update(xrange(message.payload.missing_low, message.payload.missing_high + 1))

        for candidate, requests in sources.iteritems():
            assert isinstance(candidate, Candidate), type(candidate)

            # we limit the response by byte_limit bytes per incoming candidate
            byte_limit = community.dispersy_missing_sequence_response_limit

            # it is much easier to count packets... hence, to optimize we translate the byte_limit
            # into a packet limit.  we will assume a 256 byte packet size (security packets are
            # generally small)
            packet_limit = max(1, int(byte_limit / 128))
            logger.debug("will allow at most... byte_limit:%d packet_limit:%d for %s", byte_limit, packet_limit, candidate)

            packets = []
            for (member_id, message_id), sequences in requests.iteritems():
                if not sequences:
                    # empty set will fail min(...) and max(...)
                    continue
                lowest, highest = min(sequences), max(sequences)

                # limiter
                highest = min(lowest + packet_limit, highest)

                logger.debug("fetching member:%d message:%d %d packets from database for %s", member_id, message_id, highest - lowest + 1, candidate)
                for packet, in self._database.execute(u"SELECT packet FROM sync WHERE member = ? AND meta_message = ? ORDER BY global_time LIMIT ? OFFSET ?",
                                                      (member_id, message_id, highest - lowest + 1, lowest - 1)):
                    packet = str(packet)
                    packets.append(packet)

                    packet_limit -= 1
                    byte_limit -= len(packet)
                    if byte_limit <= 0:
                        logger.debug("Bandwidth throttle.  byte_limit:%d  packet_limit:%d", byte_limit, packet_limit)
                        break

                if byte_limit <= 0 or packet_limit <= 0:
                    logger.debug("Bandwidth throttle.  byte_limit:%d  packet_limit:%d", byte_limit, packet_limit)
                    break

            if __debug__:
                # ensure we are sending the correct sequence numbers back
                for packet in packets:
                    msg = self.convert_packet_to_message(packet, community)
                    assert msg
                    assert min(requests[(msg.authentication.member.database_id, msg.database_id)]) <= msg.distribution.sequence_number, ["giving back a seq-number that is smaller than the lowest request", msg.distribution.sequence_number, min(requests[(msg.authentication.member.database_id, msg.database_id)]), max(requests[(msg.authentication.member.database_id, msg.database_id)])]
                    assert msg.distribution.sequence_number <= max(requests[(msg.authentication.member.database_id, msg.database_id)]), ["giving back a seq-number that is larger than the highest request", msg.distribution.sequence_number, min(requests[(msg.authentication.member.database_id, msg.database_id)]), max(requests[(msg.authentication.member.database_id, msg.database_id)])]
                    logger.debug("syncing %d bytes, member:%d message:%d sequence:%d explicit:%s to %s", len(packet), msg.authentication.member.database_id, msg.database_id, msg.distribution.sequence_number, "T" if msg.distribution.sequence_number in requests[(msg.authentication.member.database_id, msg.database_id)] else "F", candidate)

            self._statistics.dict_inc(self._statistics.outgoing, u"-sequence-", len(packets))
            self._endpoint.send([candidate], packets)

    def create_missing_proof(self, community, candidate, message, response_func=None, response_args=(), timeout=10.0):
        # ensure that the identifier is 'triggered' somewhere, i.e. using
        # handle_missing_messages(messages, MissingProofCache)

        sendRequest = False
        identifier = MissingProofCache.properties_to_identifier(community)
        cache = self._request_cache.get(identifier, MissingProofCache)
        if not cache:
            logger.debug("%s", identifier)
            cache = MissingProofCache(timeout)
            self._request_cache.set(identifier, cache)

        key = (message.meta, message.authentication.member)
        if not key in cache.duplicates:
            cache.duplicates.append(key)

            meta = community.get_meta_message(u"dispersy-missing-proof")
            request = meta.impl(distribution=(community.global_time,), destination=(candidate,), payload=(message.authentication.member, message.distribution.global_time))
            self._forward([request])
            sendRequest = True

        if response_func:
            cache.callbacks.append((response_func, response_args))
        return sendRequest

    def on_missing_proof(self, messages):
        community = messages[0].community
        for message in messages:
            try:
                packet, = self._database.execute(u"SELECT packet FROM sync WHERE community = ? AND member = ? AND global_time = ? LIMIT 1",
                                                 (community.database_id, message.payload.member.database_id, message.payload.global_time)).next()

            except StopIteration:
                logger.warning("someone asked for proof for a message that we do not have")

            else:
                packet = str(packet)
                msg = self.convert_packet_to_message(packet, community, verify=False)
                allowed, proofs = community.timeline.check(msg)
                if allowed and proofs:
                    logger.debug("we found %d packets containing proof for %s", len(proofs), message.candidate)
                    self._statistics.dict_inc(self._statistics.outgoing, u"-proof-", len(proofs))
                    self._endpoint.send([message.candidate], [proof.packet for proof in proofs])

                else:
                    logger.debug("unable to give %s missing proof.  allowed:%s.  proofs:%d packets", message.candidate, allowed, len(proofs))

    def create_authorize(self, community, permission_triplets, sign_with_master=False, store=True, update=True, forward=True):
        """
        Grant permissions to members in a community.

        This method will generate a message that grants the permissions in permission_triplets.
        Each item in permission_triplets contains (Member, Message, permission) where permission is
        either u'permit', u'authorize', or u'revoke'.

        By default, community.my_member is doing the authorization.  This means, that
        community.my_member must have the authorize permission for each of the permissions that she
        is authorizing.

        >>> # Authorize Bob to use Permit payload for 'some-message'
        >>> from Payload import Permit
        >>> bob = dispersy.get_member(bob_public_key)
        >>> msg = self.get_meta_message(u"some-message")
        >>> self.create_authorize(community, [(bob, msg, u'permit')])

        @param community: The community where the permissions must be applied.
        @type sign_with_master: Community

        @param permission_triplets: The permissions that are granted.  Must be a list or tuple
         containing (Member, Message, permission) tuples.
        @type permissions_pairs: [(Member, Message, string)]

        @param sign_with_master: When True community.master_member is used to sign the authorize
         message.  Otherwise community.my_member is used.
        @type sign_with_master: bool

        @param store: When True the messages are stored (as defined by their message distribution
         policy) in the local dispersy database.  This parameter should (almost always) be True, its
         inclusion is mostly to allow certain debugging scenarios.
        @type store: bool

        @param update: When True the messages are passed to their handle_callback methods.  This
         parameter should (almost always) be True, its inclusion is mostly to allow certain
         debugging scenarios.
        @type update: bool

        @param forward: When True the messages are forwarded (as defined by their message
         destination policy) to other nodes in the community.  This parameter should (almost always)
         be True, its inclusion is mostly to allow certain debugging scenarios.
        @type store: bool
        """
        if __debug__:
            from .community import Community
            assert isinstance(community, Community)
            assert isinstance(permission_triplets, (tuple, list))
            for triplet in permission_triplets:
                assert isinstance(triplet, tuple)
                assert len(triplet) == 3
                assert isinstance(triplet[0], Member)
                assert isinstance(triplet[1], Message)
                assert isinstance(triplet[2], unicode)
                assert triplet[2] in (u"permit", u"authorize", u"revoke", u"undo")

        meta = community.get_meta_message(u"dispersy-authorize")
        message = meta.impl(authentication=((community.master_member if sign_with_master else community.my_member),),
                            distribution=(community.claim_global_time(), self._claim_master_member_sequence_number(community, meta) if sign_with_master else meta.distribution.claim_sequence_number()),
                            payload=(permission_triplets,))

        self.store_update_forward([message], store, update, forward)
        return message

    # def check_authorize(self, messages):
    #     check = message.community.timeline.check

    #     for message in messages:
    #         allowed, proofs = check(message)
    #         if allowed:

    # ensure that the author has the authorize permission
    #             authorize_allowed, authorize_proofs = check(messageauthor, global_time, [(message, u"authorize") for _, message, __ in permission_triplets])
    #             if not authorize_allowed:
    #                 yield DelayMessageByProof(message)

    #             yield message
    #         else:
    #             yield DelayMessageByProof(message)

    def on_authorize(self, messages, initializing=False):
        """
        Process a dispersy-authorize message.

        This method is called to process a dispersy-authorize message.  This message is either
        received from a remote source or locally generated.

        @param messages: The received messages.
        @type messages: [Message.Implementation]

        @raise DropMessage: When unable to verify that this message is valid.
        @todo: We should raise a DelayMessageByProof to ensure that we request the proof for this
         message immediately.
        """
        for message in messages:
            logger.debug("%s", message)
            message.community.timeline.authorize(message.authentication.member, message.distribution.global_time, message.payload.permission_triplets, message)

        # this might be a response to a dispersy-missing-proof or dispersy-missing-sequence
        self.handle_missing_messages(messages, MissingProofCache, MissingSequenceCache)

    def create_revoke(self, community, permission_triplets, sign_with_master=False, store=True, update=True, forward=True):
        """
        Revoke permissions from a members in a community.

        This method will generate a message that revokes the permissions in permission_triplets.
        Each item in permission_triplets contains (Member, Message, permission) where permission is
        either u'permit', u'authorize', or u'revoke'.

        By default, community.my_member is doing the revoking.  This means, that community.my_member
        must have the revoke permission for each of the permissions that she is revoking.

        >>> # Revoke the right of Bob to use Permit payload for 'some-message'
        >>> from Payload import Permit
        >>> bob = dispersy.get_member(bob_public_key)
        >>> msg = self.get_meta_message(u"some-message")
        >>> self.create_revoke(community, [(bob, msg, u'permit')])

        @param community: The community where the permissions must be applied.
        @type sign_with_master: Community

        @param permission_triplets: The permissions that are revoked.  Must be a list or tuple
         containing (Member, Message, permission) tuples.
        @type permissions_pairs: [(Member, Message, string)]

        @param sign_with_master: When True community.master_member is used to sign the revoke
         message.  Otherwise community.my_member is used.
        @type sign_with_master: bool

        @param store: When True the messages are stored (as defined by their message distribution
         policy) in the local dispersy database.  This parameter should (almost always) be True, its
         inclusion is mostly to allow certain debugging scenarios.
        @type store: bool

        @param update: When True the messages are passed to their handle_callback methods.  This
         parameter should (almost always) be True, its inclusion is mostly to allow certain
         debugging scenarios.
        @type update: bool

        @param forward: When True the messages are forwarded (as defined by their message
         destination policy) to other nodes in the community.  This parameter should (almost always)
         be True, its inclusion is mostly to allow certain debugging scenarios.
        @type store: bool
        """
        if __debug__:
            from .community import Community
            assert isinstance(community, Community)
            assert isinstance(permission_triplets, (tuple, list))
            for triplet in permission_triplets:
                assert isinstance(triplet, tuple)
                assert len(triplet) == 3
                assert isinstance(triplet[0], Member)
                assert isinstance(triplet[1], Message)
                assert isinstance(triplet[2], unicode)
                assert triplet[2] in (u"permit", u"authorize", u"revoke", u"undo")

        meta = community.get_meta_message(u"dispersy-revoke")
        message = meta.impl(authentication=((community.master_member if sign_with_master else community.my_member),),
                            distribution=(community.claim_global_time(), self._claim_master_member_sequence_number(community, meta) if sign_with_master else meta.distribution.claim_sequence_number()),
                            payload=(permission_triplets,))

        self.store_update_forward([message], store, update, forward)
        return message

    def on_revoke(self, messages, initializing=False):
        """
        Process a dispersy-revoke message.

        This method is called to process a dispersy-revoke message.  This message is either received
        from an external source or locally generated.

        @param messages: The received messages.
        @type messages: [Message.Implementation]

        @raise DropMessage: When unable to verify that this message is valid.
        @todo: We should raise a DelayMessageByProof to ensure that we request the proof for this
         message immediately.
        """
        for message in messages:
            message.community.timeline.revoke(message.authentication.member, message.distribution.global_time, message.payload.permission_triplets, message)

        # this might be a response to a dispersy-missing-sequence
        self.handle_missing_messages(messages, MissingSequenceCache)

    def create_undo(self, community, message, sign_with_master=False, store=True, update=True, forward=True):
        """
        Create a dispersy-undo-own or dispersy-undo-other message to undo MESSAGE.

        A dispersy-undo-own message is created when MESSAGE.authentication.member is
        COMMUNITY.my_member and SIGN_WITH_MASTER is False.  Otherwise a dispersy-undo-other message
        is created.

        As a safeguard, when MESSAGE is already marked as undone in the database, the associated
        dispersy-undo-own or dispersy-undo-other message is returned instead of creating a new one.
        None is returned when MESSAGE is already marked as undone and neither of these messages can
        be found.
        """
        if __debug__:
            from .community import Community
            assert isinstance(community, Community)
            assert isinstance(message, Message.Implementation)
            assert isinstance(sign_with_master, bool)
            assert isinstance(store, bool)
            assert isinstance(update, bool)
            assert isinstance(forward, bool)
            assert message.undo_callback, "message does not allow undo"
            assert not message.name in (u"dispersy-undo-own", u"dispersy-undo-other", u"dispersy-authorize", u"dispersy-revoke"), "Currently we do NOT support undoing any of these, as it has consequences for other messages"

        # creating a second dispersy-undo for the same message is malicious behavior (it can cause
        # infinate data traffic).  nodes that notice this behavior must blacklist the offending
        # node.  hence we ensure that we did not send an undo before
        try:
            undone, = self._database.execute(u"SELECT undone FROM sync WHERE community = ? AND member = ? AND global_time = ?",
                                             (community.database_id, message.authentication.member.database_id, message.distribution.global_time)).next()

        except StopIteration:
            assert False, "The message that we want to undo does not exist.  Programming error"
            return None

        else:
            if undone:
                logger.error("you are attempting to undo the same message twice.  this should never be attempted as it is considered malicious behavior")

                # already undone.  refuse to undo again but return the previous undo message
                undo_own_meta = community.get_meta_message(u"dispersy-undo-own")
                undo_other_meta = community.get_meta_message(u"dispersy-undo-other")
                for packet_id, message_id, packet in self._database.execute(u"SELECT id, meta_message, packet FROM sync WHERE community = ? AND member = ? AND meta_message IN (?, ?)",
                                                                            (community.database_id, message.authentication.member.database_id, undo_own_meta.database_id, undo_other_meta.database_id)):
                    msg = Packet(undo_own_meta if undo_own_meta.database_id == message_id else undo_other_meta, str(packet), packet_id).load_message()
                    if message.distribution.global_time == msg.payload.global_time:
                        return msg

                # could not find the undo message that caused the sync.undone to be True.  the
                # undone was probably caused by changing permissions
                return None

            else:
                # create the undo message
                meta = community.get_meta_message(u"dispersy-undo-own" if community.my_member == message.authentication.member and not sign_with_master else u"dispersy-undo-other")
                msg = meta.impl(authentication=((community.master_member if sign_with_master else community.my_member),),
                                distribution=(community.claim_global_time(), self._claim_master_member_sequence_number(community, meta) if sign_with_master else meta.distribution.claim_sequence_number()),
                                payload=(message.authentication.member, message.distribution.global_time, message))

                if __debug__:
                    assert msg.distribution.global_time > message.distribution.global_time
                    allowed, _ = community.timeline.check(msg)
                    assert allowed, "create_undo was called without having the permission to undo"

                self.store_update_forward([msg], store, update, forward)
                return msg

    def check_undo(self, messages):
        # Note: previously all MESSAGES have been checked to ensure that the sequence numbers are
        # correct.  this check takes into account the messages in the batch.  hence, if one of these
        # messages is dropped or delayed it can invalidate the sequence numbers of the other
        # messages in this batch!

        assert all(message.name in (u"dispersy-undo-own", u"dispersy-undo-other") for message in messages)
        community = messages[0].community

        dependencies = {}

        for message in messages:
            if message.payload.packet is None:
                # message.resume can be many things.  for example: another undo message (when delayed by
                # missing sequence) or a message (when delayed by missing message).
                if (message.resume and
                    message.resume.community.database_id == community.database_id and
                    message.resume.authentication.member.database_id == message.payload.member.database_id and
                    message.resume.distribution.global_time == message.payload.global_time):
                    logger.debug("using resume cache")
                    message.payload.packet = message.resume

                else:
                    # obtain the packet that we are attempting to undo
                    try:
                        packet_id, message_name, packet_data = self._database.execute(u"SELECT sync.id, meta_message.name, sync.packet FROM sync JOIN meta_message ON meta_message.id = sync.meta_message WHERE sync.community = ? AND sync.member = ? AND sync.global_time = ?",
                                                                                      (community.database_id, message.payload.member.database_id, message.payload.global_time)).next()
                    except StopIteration:
                        delay = DelayMessageByMissingMessage(message, message.payload.member, message.payload.global_time)
                        dependencies[message.authentication.member.public_key] = (message.distribution.sequence_number, delay)
                        yield delay
                        continue

                    logger.debug("using packet from database")
                    message.payload.packet = Packet(community.get_meta_message(message_name), str(packet_data), packet_id)

            # ensure that the message in the payload allows undo
            if not message.payload.packet.meta.undo_callback:
                drop = DropMessage(message, "message does not allow undo")
                dependencies[message.authentication.member.public_key] = (message.distribution.sequence_number, drop)
                yield drop
                continue

            # check the timeline
            allowed, _ = message.community.timeline.check(message)
            if not allowed:
                delay = DelayMessageByProof(message)
                dependencies[message.authentication.member.public_key] = (message.distribution.sequence_number, delay)
                yield delay
                continue

            # check batch dependencies
            dependency = dependencies.get(message.authentication.member.public_key)
            if dependency:
                sequence_number, consequence = dependency
                assert sequence_number < message.distribution.sequence_number, [sequence_number, message.distribution.sequence_number]
                # MESSAGE gets the same consequence as the previous message
                logger.debug("apply same consequence on later message (%s on #%d applies to #%d)", consequence, sequence_number, message.distribution.sequence_number)
                yield consequence.duplicate(message)
                continue

            try:
                undone, = self._database.execute(u"SELECT undone FROM sync WHERE id = ?", (message.payload.packet.packet_id,)).next()
            except StopIteration:
                assert False, "The conversion ensures that the packet exists in the DB.  Hence this should never occur"
                undone = 0

            if undone and message.name == u"dispersy-undo-own":
                # the dispersy-undo-own message is a curious beast.  Anyone is allowed to create one
                # (regardless of the community settings) and everyone is responsible to propagate
                # these messages.  A malicious member could create an infinite number of
                # dispersy-undo-own messages and thereby take down a community.
                #
                # to prevent this, we allow only one dispersy-undo-own message per message.  When we
                # detect a second message, the member is declared to be malicious and blacklisted.
                # The proof of being malicious is forwarded to other nodes.  The malicious node is
                # now limited to creating only one dispersy-undo-own message per message that she
                # creates.  And that can be limited by revoking her right to create messages.

                # search for the second offending dispersy-undo message
                member = message.authentication.member
                undo_own_meta = community.get_meta_message(u"dispersy-undo-own")
                for packet_id, packet in self._database.execute(u"SELECT id, packet FROM sync WHERE community = ? AND member = ? AND meta_message = ?",
                                                                            (community.database_id, member.database_id, undo_own_meta.database_id)):
                    msg = Packet(undo_own_meta, str(packet), packet_id).load_message()
                    if message.payload.global_time == msg.payload.global_time:
                        logger.warning("detected malicious behavior")
                        self.declare_malicious_member(member, [msg, message])

                        # the sender apparently does not have the offending dispersy-undo message, lets give
                        self._statistics.dict_inc(self._statistics.outgoing, msg.name)
                        self._endpoint.send([message.candidate], [msg.packet])

                        if member == community.my_member:
                            logger.error("fatal error.  apparently we are malicious")

                        yield DropMessage(message, "the message proves that the member is malicious")
                        break

                else:
                    # did not break, hence, the message is not malicious.  more than one members
                    # undid this message
                    yield message

                # continue.  either the message was malicious or it has already been yielded
                continue

            yield message

    def on_undo(self, messages):
        """
        Undo a single message.
        """
        assert all(message.name in (u"dispersy-undo-own", u"dispersy-undo-other") for message in messages)

        self._database.executemany(u"UPDATE sync SET undone = ? WHERE community = ? AND member = ? AND global_time = ?",
                                   ((message.packet_id, message.community.database_id, message.payload.member.database_id, message.payload.global_time) for message in messages))
        for meta, iterator in groupby(messages, key=lambda x: x.payload.packet.meta):
            sub_messages = list(iterator)
            meta.undo_callback([(message.payload.member, message.payload.global_time, message.payload.packet) for message in sub_messages])

            # notify that global times have changed
            # meta.community.update_sync_range(meta, [message.payload.global_time for message in sub_messages])

        # this might be a response to a dispersy-missing-sequence
        self.handle_missing_messages(messages, MissingSequenceCache)

    def create_destroy_community(self, community, degree, sign_with_master=False, store=True, update=True, forward=True):
        if __debug__:
            from .community import Community
        assert isinstance(community, Community)
        assert isinstance(degree, unicode)
        assert degree in (u"soft-kill", u"hard-kill")

        meta = community.get_meta_message(u"dispersy-destroy-community")
        message = meta.impl(authentication=((community.master_member if sign_with_master else community.my_member),),
                            distribution=(community.claim_global_time(),),
                            payload=(degree,))

        # in this special case we need to forward the message before processing it locally.
        # otherwise the candidate table will have been cleaned and we won't have any destination
        # addresses.
        self._forward([message])

        # now store and update without forwarding.  forwarding now will result in new entries in our
        # candidate table that we just cleane.
        self.store_update_forward([message], store, update, False)
        return message

    def on_destroy_community(self, messages):
        if __debug__:
            from .community import Community

        # epidemic spread of the destroy message
        self._forward(messages)

        for message in messages:
            assert message.name == u"dispersy-destroy-community"
            logger.debug("%s", message)

            community = message.community

            try:
                # let the community code cleanup first.
                new_classification = community.dispersy_cleanup_community(message)
            except Exception:
                continue
            assert issubclass(new_classification, Community)

            # community cleanup is done.  Now we will cleanup the dispersy database.

            if message.payload.is_soft_kill:
                # soft-kill: The community is frozen.  Dispersy will retain the data it has obtained.
                # However, no messages beyond the global-time of the dispersy-destroy-community message
                # will be accepted.  Responses to dispersy-sync messages will be send like normal.
                raise NotImplementedError()

            elif message.payload.is_hard_kill:
                # hard-kill: The community is destroyed.  Dispersy will throw away everything except the
                # dispersy-destroy-community message and the authorize chain that is required to verify
                # this message.  The community should also remove all its data and cleanup as much as
                # possible.

                # todo: this should be made more efficient.  not all dispersy-destroy-community messages
                # need to be kept.  Just the ones in the chain to authorize the message that has just
                # been received.

                identity_message_id = community.get_meta_message(u"dispersy-identity").database_id
                packet_ids = set()
                identities = set()

                # we should not remove our own dispersy-identity message
                try:
                    packet_id, = self._database.execute(u"SELECT id FROM sync WHERE meta_message = ? AND member = ?", (identity_message_id, community.my_member.database_id)).next()
                except StopIteration:
                    pass
                else:
                    identities.add(community.my_member.public_key)
                    packet_ids.add(packet_id)

                # obtain the permission chain
                todo = [message]
                while todo:
                    item = todo.pop()

                    if not item.packet_id in packet_ids:
                        packet_ids.add(item.packet_id)

                        # ensure that we keep the identity message
                        if not item.authentication.member.public_key in identities:
                            identities.add(item.authentication.member.public_key)
                            try:
                                packet_id, = self._database.execute(u"SELECT id FROM sync WHERE meta_message = ? AND member = ?",
                                                                    (identity_message_id, item.authentication.member.database_id)).next()
                            except StopIteration:
                                pass
                            else:
                                packet_ids.add(packet_id)

                        # get proofs required for ITEM
                        _, proofs = community._timeline.check(item)
                        todo.extend(proofs)

                # 1. cleanup the double_signed_sync table.
                self._database.execute(u"DELETE FROM double_signed_sync WHERE sync IN (SELECT id FROM sync JOIN double_signed_sync ON sync.id = double_signed_sync.sync WHERE sync.community = ?)", (community.database_id,))

                # 2. cleanup sync table.  everything except what we need to tell others this
                # community is no longer available
                self._database.execute(u"DELETE FROM sync WHERE community = ? AND id NOT IN (" + u", ".join(u"?" for _ in packet_ids) + ")", [community.database_id] + list(packet_ids))

                # 3. cleanup the malicious_proof table.  we need nothing here anymore
                self._database.execute(u"DELETE FROM malicious_proof WHERE community = ?", (community.database_id,))

            self.reclassify_community(community, new_classification)

    def create_dynamic_settings(self, community, policies, sign_with_master=False, store=True, update=True, forward=True):
        meta = community.get_meta_message(u"dispersy-dynamic-settings")
        message = meta.impl(authentication=((community.master_member if sign_with_master else community.my_member),),
                            distribution=(community.claim_global_time(), self._claim_master_member_sequence_number(community, meta) if sign_with_master else meta.distribution.claim_sequence_number()),
                            payload=(policies,))
        self.store_update_forward([message], store, update, forward)
        return message

    def on_dynamic_settings(self, community, messages, initializing=False):
        assert all(community == message.community for message in messages)
        assert isinstance(initializing, bool)
        timeline = community.timeline
        global_time = community.global_time
        changes = {}

        for message in messages:
            logger.debug("received %s policy changes", len(message.payload.policies))
            for meta, policy in message.payload.policies:
                # TODO currently choosing the range that changed in a naive way, only using the
                # lowest global time value
                if meta in changes:
                    range_ = changes[meta]
                else:
                    range_ = [global_time, global_time]
                    changes[meta] = range_
                range_[0] = min(message.distribution.global_time + 1, range_[0])

                # apply new policy setting
                timeline.change_resolution_policy(meta, message.distribution.global_time, policy, message)

        if not initializing:
            logger.debug("updating %d ranges", len(changes))
            execute = self._database.execute
            executemany = self._database.executemany
            for meta, range_ in changes.iteritems():
                logger.debug("%s [%d:]", meta.name, range_[0])
                undo = []
                redo = []

                for packet_id, packet, undone in list(execute(u"SELECT id, packet, undone FROM sync WHERE meta_message = ? AND global_time BETWEEN ? AND ?",
                                                              (meta.database_id, range_[0], range_[1]))):
                    message = self.convert_packet_to_message(str(packet), community)
                    if message:
                        message.packet_id = packet_id
                        allowed, _ = timeline.check(message)
                        if allowed and undone:
                            logger.debug("redo message %s at time %d", message.name, message.distribution.global_time)
                            redo.append(message)

                        elif not (allowed or undone):
                            logger.debug("undo message %s at time %d", message.name, message.distribution.global_time)
                            undo.append(message)

                        elif __debug__:
                            logger.debug("no change for message %s at time %d", message.name, message.distribution.global_time)

                if undo:
                    executemany(u"UPDATE sync SET undone = 1 WHERE id = ?", ((message.packet_id,) for message in undo))
                    assert self._database.changes == len(undo), (self._database.changes, len(undo))
                    meta.undo_callback([(message.authentication.member, message.distribution.global_time, message) for message in undo])

                    # notify that global times have changed
                    # meta.community.update_sync_range(meta, [message.distribution.global_time for message in undo])

                if redo:
                    executemany(u"UPDATE sync SET undone = 0 WHERE id = ?", ((message.packet_id,) for message in redo))
                    assert self._database.changes == len(redo), (self._database.changes, len(redo))
                    meta.handle_callback(redo)

                    # notify that global times have changed
                    # meta.community.update_sync_range(meta, [message.distribution.global_time for message in redo])

        # this might be a response to a dispersy-missing-proof or dispersy-missing-sequence
        self.handle_missing_messages(messages, MissingProofCache, MissingSequenceCache)

    def sanity_check(self, community, test_identity=True, test_undo_other=True, test_binary=False, test_sequence_number=True, test_last_sync=True):
        """
        Check everything we can about a community.

        Note that messages that are disabled, i.e. not included in community.get_meta_messages(),
        will NOT be checked.

        - the dispersy-identity for my member must be in the database
        - the dispersy-identity must be in the database for each member that has one or more messages in the database
        - all packets in the database must be valid
        - check sequence numbers for FullSyncDistribution
        - check history size for LastSyncDistribution
        """
        def select(sql, bindings):
            assert isinstance(sql, unicode)
            assert isinstance(bindings, tuple)
            limit = 1000
            for offset in (i * limit for i in count()):
                rows = list(self._database.execute(sql, bindings + (limit, offset)))
                if rows:
                    for row in rows:
                        yield row
                else:
                    break

        logger.debug("%s start sanity check [database-id:%d]", community.cid.encode("HEX"), community.database_id)
        enabled_messages = set(meta.database_id for meta in community.get_meta_messages())

        if test_identity:
            try:
                meta_identity = community.get_meta_message(u"dispersy-identity")
            except KeyError:
                # identity is not enabled
                pass
            else:
                #
                # ensure that the dispersy-identity for my member must be in the database
                #
                try:
                    member_id, = self._database.execute(u"SELECT id FROM member WHERE mid = ?", (buffer(community.my_member.mid),)).next()
                except StopIteration:
                    raise ValueError("unable to find the public key for my member")

                if not member_id == community.my_member.database_id:
                    raise ValueError("my member's database id is invalid", member_id, community.my_member.database_id)

                try:
                    self._database.execute(u"SELECT 1 FROM private_key WHERE member = ?", (member_id,)).next()
                except StopIteration:
                    raise ValueError("unable to find the private key for my member")

                try:
                    self._database.execute(u"SELECT 1 FROM sync WHERE member = ? AND meta_message = ?", (member_id, meta_identity.database_id)).next()
                except StopIteration:
                    raise ValueError("unable to find the dispersy-identity message for my member")

                logger.debug("my identity is OK")

                #
                # the dispersy-identity must be in the database for each member that has one or more
                # messages in the database
                #
                A = set(id_ for id_, in self._database.execute(u"SELECT member FROM sync WHERE community = ? GROUP BY member", (community.database_id,)))
                B = set(id_ for id_, in self._database.execute(u"SELECT member FROM sync WHERE meta_message = ?", (meta_identity.database_id,)))
                if not len(A) == len(B):
                    raise ValueError("inconsistent dispersy-identity messages.", A.difference(B))

        if test_undo_other:
            try:
                meta_undo_other = community.get_meta_message(u"dispersy-undo-other")
            except KeyError:
                # undo-other is not enabled
                pass
            else:

                #
                # ensure that we have proof for every dispersy-undo-other message
                #
                # TODO we are not taking into account that undo messages can be undone
                for undo_packet_id, undo_packet_global_time, undo_packet in select(u"SELECT id, global_time, packet FROM sync WHERE community = ? AND meta_message = ? ORDER BY id LIMIT ? OFFSET ?", (community.database_id, meta_undo_other.database_id)):
                    undo_packet = str(undo_packet)
                    undo_message = self.convert_packet_to_message(undo_packet, community, verify=False)

                    # 10/10/12 Boudewijn: the check_callback is required to obtain the
                    # message.payload.packet
                    for _ in undo_message.check_callback([undo_message]):
                        pass

                    # get the message that undo_message refers to
                    try:
                        packet, undone = self._database.execute(u"SELECT packet, undone FROM sync WHERE community = ? AND member = ? AND global_time = ?", (community.database_id, undo_message.payload.member.database_id, undo_message.payload.global_time)).next()
                    except StopIteration:
                        raise ValueError("found dispersy-undo-other but not the message that it refers to")
                    packet = str(packet)
                    message = self.convert_packet_to_message(packet, community, verify=False)

                    if not undone:
                        raise ValueError("found dispersy-undo-other but the message that it refers to is not undone")

                    if message.undo_callback is None:
                        raise ValueError("found dispersy-undo-other but the message that it refers to does not have an undo_callback")

                    # get the proof that undo_message is valid
                    allowed, proofs = community.timeline.check(undo_message)

                    if not allowed:
                        raise ValueError("found dispersy-undo-other that, according to the timeline, is not allowed")

                    if not proofs:
                        raise ValueError("found dispersy-undo-other that, according to the timeline, has no proof")

                    logger.debug("dispersy-undo-other packet %d@%d referring %s %d@%d is OK", undo_packet_id, undo_packet_global_time, undo_message.payload.packet.name, undo_message.payload.member.database_id, undo_message.payload.global_time)

        if test_binary:
            #
            # ensure all packets in the database are valid and that the binary packets are consistent
            # with the information stored in the database
            #
            for packet_id, member_id, global_time, meta_message_id, packet in select(u"SELECT id, member, global_time, meta_message, packet FROM sync WHERE community = ? ORDER BY id LIMIT ? OFFSET ?", (community.database_id,)):
                if meta_message_id in enabled_messages:
                    packet = str(packet)
                    message = self.convert_packet_to_message(packet, community, verify=True)

                    if not message:
                        raise ValueError("unable to convert packet ", packet_id, "@", global_time, " to message")

                    if not member_id == message.authentication.member.database_id:
                        raise ValueError("inconsistent member in packet ", packet_id, "@", global_time)

                    if not message.authentication.member.public_key:
                        raise ValueError("missing public key for member ", member_id, " in packet ", packet_id, "@", global_time)

                    if not global_time == message.distribution.global_time:
                        raise ValueError("inconsistent global time in packet ", packet_id, "@", global_time)

                    if not meta_message_id == message.database_id:
                        raise ValueError("inconsistent meta message in packet ", packet_id, "@", global_time)

                    if not packet == message.packet:
                        raise ValueError("inconsistent binary in packet ", packet_id, "@", global_time)

                    logger.debug("packet %d@%d is OK", packet_id, global_time)

        if test_sequence_number:
            for meta in community.get_meta_messages():
                #
                # ensure that we have all sequence numbers for FullSyncDistribution packets
                #
                if isinstance(meta.distribution, FullSyncDistribution) and meta.distribution.enable_sequence_number:
                    counter = 0
                    counter_member_id = 0
                    exception = None
                    for packet_id, member_id, packet in select(u"SELECT id, member, packet FROM sync WHERE meta_message = ? ORDER BY member, global_time LIMIT ? OFFSET ?", (meta.database_id,)):
                        packet = str(packet)
                        message = self.convert_packet_to_message(packet, community, verify=False)
                        assert message

                        if member_id != counter_member_id:
                            counter_member_id = member_id
                            counter = 1
                            if exception:
                                break

                        if not counter == message.distribution.sequence_number:
                            logger.error("%s for member %d has sequence number %d expected %d\n%s", meta.name, member_id, message.distribution.sequence_number, counter, packet.encode("HEX"))
                            exception = ValueError("inconsistent sequence numbers in packet ", packet_id)

                        counter += 1

                    if exception:
                        raise exception

        if test_last_sync:
            for meta in community.get_meta_messages():
                #
                # ensure that we have only history-size messages per member
                #
                if isinstance(meta.distribution, LastSyncDistribution):
                    if isinstance(meta.authentication, MemberAuthentication):
                        counter = 0
                        counter_member_id = 0
                        for packet_id, member_id, packet in select(u"SELECT id, member, packet FROM sync WHERE meta_message = ? ORDER BY member ASC, global_time DESC LIMIT ? OFFSET ?", (meta.database_id,)):
                            message = self.convert_packet_to_message(str(packet), community, verify=False)
                            assert message

                            if member_id == counter_member_id:
                                counter += 1
                            else:
                                counter_member_id = member_id
                                counter = 1

                            if counter > meta.distribution.history_size:
                                raise ValueError("pruned packet ", packet_id, " still in database")

                            logger.debug("LastSyncDistribution for %s is OK", meta.name)

                    else:
                        assert isinstance(meta.authentication, DoubleMemberAuthentication)
                        for packet_id, member_id, packet in select(u"SELECT id, member, packet FROM sync WHERE meta_message = ? ORDER BY member ASC, global_time DESC LIMIT ? OFFSET ?", (meta.database_id,)):
                            message = self.convert_packet_to_message(str(packet), community, verify=False)
                            assert message

                            try:
                                member1, member2 = self._database.execute(u"SELECT member1, member2 FROM double_signed_sync WHERE sync = ?", (packet_id,)).next()
                            except StopIteration:
                                raise ValueError("found double signed message without an entry in the double_signed_sync table")

                            if not member1 < member2:
                                raise ValueError("member1 (", member1, ") must always be smaller than member2 (", member2, ")")

                            if not (member1 == member_id or member2 == member_id):
                                raise ValueError("member1 (", member1, ") or member2 (", member2, ") must be the message creator (", member_id, ")")

                        logger.debug("LastSyncDistribution for %s is OK", meta.name)

        logger.debug("%s success", community.cid.encode("HEX"))

    def _generic_timeline_check(self, messages):
        meta = messages[0].meta
        if isinstance(meta.authentication, NoAuthentication):
            # we can not timeline.check this message because it uses the NoAuthentication policy
            for message in messages:
                yield message

        else:
            for message in messages:
                allowed, proofs = meta.community.timeline.check(message)
                if allowed:
                    yield message
                else:
                    yield DelayMessageByProof(message)

    def _claim_master_member_sequence_number(self, community, meta):
        """
        Tries to guess the most recent sequence number used by the master member for META in
        COMMUNITY.

        This is a risky method because sequence numbers must be unique, however, we can not
        guarantee that two peers do not claim a sequence number for the master member at around the
        same time.  Unfortunately we can not overcome this problem in a distributed fashion.

        Also note that calling this method twice will give identital values.  Ensure that the
        message is updated locally before claiming another value to ensure different sequence
        numbers are used.
        """
        assert isinstance(meta.distribution, FullSyncDistribution), "currently only FullSyncDistribution allows sequence numbers"
        sequence_number, = self._database.execute(u"SELECT COUNT(*) FROM sync WHERE member = ? AND sync.meta_message = ?",
                                                  (community.master_member.database_id, meta.database_id)).next()
        return sequence_number + 1

    def _watchdog(self):
        """
        Periodically called to commit database changes to disk.
        """
        while True:
            try:
                # Arno, 2012-07-12: apswtrace detects 7 s commits with yield 5 min, so reduce
                yield 60.0

                # flush changes to disk every 1 minutes
                self._database.commit()

            except Exception as exception:
                # OperationalError: database is locked
                logger.exception("%s", exception)

    def _commit_now(self):
        """
        Flush changes to disk.
        """
        self._database.commit()

    def start(self):
        """
        Starts Dispersy.

        This method is thread safe.

        1. starts callback
        2. opens database
        3. opens endpoint
        """

        assert not self._callback.is_running, "Must be called before callback.start()"

        def start():
            assert self._callback.is_current_thread, "Must be called from the callback thread"
            self._database.open()
            self._endpoint.open(self)
            self._endpoint_ready()

        # start
        logger.info("starting the Dispersy core...")
        self._callback.start()
        self._callback.call(start)
        logger.info("Dispersy core ready (database: %s, port:%d)", self._database.file_path, self._endpoint.get_address()[1])
        return True

    def stop(self, timeout=10.0):
        """
        Stops Dispersy.

        This method is thread safe.

        1. unload all communities
           in reverse define_auto_load order, starting with all undefined communities
        2. closes endpoint
        3. closes database
        4. stops callback
        """
        assert self._callback.is_running, "Must be called before the callback.stop()"
        assert isinstance(timeout, float), type(timeout)
        assert 0.0 <= timeout, timeout

        def unload_communities(communities):
            for community in communities:
                if community.cid in self._communities:
                    community.unload_community()

        def ordered_unload_communities():
            # unload communities that are not defined
            unload_communities([community
                                for community
                                in self._communities.itervalues()
                                if not community.get_classification() in self._auto_load_communities])

            # unload communities in reverse auto load order
            for classification in reversed(self._auto_load_communities):
                unload_communities([community
                                    for community
                                    in self._communities.itervalues()
                                    if community.get_classification() == classification])

        def stop():
            # unload all communities
            ordered_unload_communities()

            # stop endpoint
            self._endpoint.close(timeout)

            # Murphy tells us that endpoint just added tasks that caused new communities to load
            while True:
                # because this task has a very low priority, yielding 0.0 will wait until other
                # tasks have finished
                if timeout > 0.0:
                    yield 0.0

                if not (self._batch_cache or self._communities):
                    break

                logger.debug("Murphy was right!  There are %d batches left.  There are %d communities left", len(self._batch_cache), len(self._communities))

                # force remove incoming messages
                for task_identifier, _, _ in self._batch_cache.itervalues():
                    self._callback.unregister(task_identifier)
                self._batch_cache.clear()

                # unload all communities
                ordered_unload_communities()

            # stop the database
            self._database.close()

        logger.info("stopping the Dispersy core...")
        self._callback.call(stop, priority= -512)
        self._callback.stop(timeout)
        logger.info("Dispersy core stopped")
        return True

    def _candidate_walker(self):
        """
        Periodically select a candidate and take a step in the network.
        """
        walker_communities = self._walker_commmunities

        steps = 0
        start = time()

        # delay will never be less than 0.1, hence we can accommodate 50 communities before the
        # interval between each step becomes larger than 5.0 seconds
        optimaldelay = max(0.1, 5.0 / len(walker_communities))
        logger.debug("there are %d walker enabled communities.  pausing %ss (on average) between each step", len(walker_communities), optimaldelay)

        if __debug__:
            RESETS = 0
            STEPS = 0
            START = start
            DELAY = 0.0
            for community in walker_communities:
                community.__MOST_RECENT_WALK = 0.0

        for community in walker_communities:
            community.__most_recent_sync = 0.0

        while True:
            community = walker_communities.pop(0)
            walker_communities.append(community)

            actualtime = time()
            allow_sync = actualtime - community.__most_recent_sync > 4.5
            logger.debug("previous sync was %.1f seconds ago %s", actualtime - community.__most_recent_sync, "" if allow_sync else "(no sync this cycle)")
            if allow_sync:
                community.__most_recent_sync = actualtime

            if __debug__:
                NOW = time()
                OPTIMALSTEPS = (NOW - START) / optimaldelay
                STEPDIFF = NOW - community.__MOST_RECENT_WALK
                community.__MOST_RECENT_WALK = NOW
                logger.debug("%s taking step every %.2fs in %d communities.  steps: %d/%d ~%.2f.  diff: %.1f.  resets: %d",
                             community.cid.encode("HEX"), DELAY, len(walker_communities), steps, int(OPTIMALSTEPS), (-1.0 if OPTIMALSTEPS == 0.0 else (STEPS / OPTIMALSTEPS)), STEPDIFF, RESETS)
                STEPS += 1

            # walk
            assert community.dispersy_enable_candidate_walker
            assert community.dispersy_enable_candidate_walker_responses
            try:
                community.dispersy_take_step(allow_sync)
                steps += 1
            except Exception:
                logger.exception("%s causes an exception during dispersy_take_step", community.cid.encode("HEX"))

            optimaltime = start + steps * optimaldelay
            actualtime = time()

            if optimaltime + 5.0 < actualtime:
                # way out of sync!  reset start time
                logger.warning("can not keep up!  resetting walker start time!")
                start = actualtime
                steps = 0
                self._statistics.walk_reset += 1
                if __debug__:
                    DELAY = 0.0
                    RESETS += 1

            else:
                if __debug__:
                    DELAY = max(0.0, optimaltime - actualtime)
                yield max(0.0, optimaltime - actualtime)

    def _periodically_cleanup_candidates(self):
        """
        Periodically remove Candidate instance where all communities are obsolete.
        """
        while True:
            yield 5 * 60.0

            now = time()
            for key, candidate in [(key, candidate) for key, candidate in self._candidates.iteritems() if candidate.is_all_obsolete(now)]:
                logger.debug("removing obsolete candidate %s", candidate)
                del self._candidates[key]
                self.wan_address_unvote(candidate)

    def _stats_candidates(self):
        """
        Periodically logs the number of walk and stumble candidates for all communities.

        Enable this output by enabling INFO logging for a logger named "dispersy-stats-candidates".

        Exception: all PreviewChannelCommunity are filter out of the results.
        """
        logger = logging.getLogger("dispersy-stats-candidates")
        while logger.isEnabledFor(logging.INFO):
            yield 5.0
            logger.info("--- %s:%d (%s:%d) %s", self.lan_address[0], self.lan_address[1], self.wan_address[0], self.wan_address[1], self.connection_type)
            for community in sorted(self._communities.itervalues(), key=lambda community: community.cid):
                if community.get_classification() == u"PreviewChannelCommunity":
                    continue

                candidates = sorted(community.dispersy_yield_verified_candidates())
                logger.info(" %s %20s with %d%s candidates[:5] %s",
                            community.cid.encode("HEX"), community.get_classification(), len(candidates),
                            "" if community.dispersy_enable_candidate_walker else "*", ", ".join(str(candidate) for candidate in candidates[:5]))

    def _stats_detailed_candidates(self):
        """
        Periodically logs a detailed list of all candidates (walk, stumble, intro, none) for all communities.

        Enable this output by enabling INFO logging for a logger named "dispersy-stats-detailed-candidates".

        Exception: all PreviewChannelCommunity are filter out of the results.
        """
        logger = logging.getLogger("dispersy-stats-detailed-candidates")
        while logger.isEnabledFor(logging.INFO):
            yield 5.0
            now = time()
            logger.info("--- %s:%d (%s:%d) %s", self.lan_address[0], self.lan_address[1], self.wan_address[0], self.wan_address[1], self.connection_type)
            logger.info("walk-attempt %d; success %d; invalid %d; boot-attempt %d; boot-success %d; reset %d",
                        self._statistics.walk_attempt,
                        self._statistics.walk_success,
                        self._statistics.walk_invalid_response_identifier,
                        self._statistics.walk_bootstrap_attempt,
                        self._statistics.walk_bootstrap_success,
                        self._statistics.walk_reset)
            logger.info("walk-advice-out-request %d; in-response %d; in-new %d; in-request %d; out-response %d",
                        self._statistics.walk_advice_outgoing_request,
                        self._statistics.walk_advice_incoming_response,
                        self._statistics.walk_advice_incoming_response_new,
                        self._statistics.walk_advice_incoming_request,
                        self._statistics.walk_advice_outgoing_response)

            for community in sorted(self._communities.itervalues(), key=lambda community: community.cid):
                if community.get_classification() == u"PreviewChannelCommunity":
                    continue

                categories = {u"walk": [], u"stumble": [], u"intro": [], u"none":[]}
                for candidate in self._candidates.itervalues():
                    if isinstance(candidate, WalkCandidate) and candidate.in_community(community, now):
                        categories[candidate.get_category(community, now)].append(candidate)

                logger.info("--- %s %s ---", community.cid.encode("HEX"), community.get_classification())
                logger.info("--- [%2d:%2d:%2d:%2d]", len(categories[u"walk"]), len(categories[u"stumble"]), len(categories[u"intro"]), len(self._bootstrap_candidates))

                for category, candidates in categories.iteritems():
                    aged = [(candidate.age(now), candidate) for candidate in candidates]
                    for age, candidate in sorted(aged):
                        logger.info("%4ds %s%s%s%s %-7s %-13s %s",
<<<<<<< HEAD
                                    min(candidate.age(now), 9999),
=======
                                    min(age, 9999),
                                    "A" if candidate.is_any_active(now) else " ",
>>>>>>> deba9b97
                                    "O" if candidate.is_all_obsolete(now) else " ",
                                    "E" if candidate.is_eligible_for_walk(community, now) else " ",
                                    "B" if isinstance(candidate, BootstrapCandidate) else " ",
                                    category,
                                    candidate.connection_type,
                                    candidate)<|MERGE_RESOLUTION|>--- conflicted
+++ resolved
@@ -4736,12 +4736,8 @@
                     aged = [(candidate.age(now), candidate) for candidate in candidates]
                     for age, candidate in sorted(aged):
                         logger.info("%4ds %s%s%s%s %-7s %-13s %s",
-<<<<<<< HEAD
-                                    min(candidate.age(now), 9999),
-=======
                                     min(age, 9999),
                                     "A" if candidate.is_any_active(now) else " ",
->>>>>>> deba9b97
                                     "O" if candidate.is_all_obsolete(now) else " ",
                                     "E" if candidate.is_eligible_for_walk(community, now) else " ",
                                     "B" if isinstance(candidate, BootstrapCandidate) else " ",
