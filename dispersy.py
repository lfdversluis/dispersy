"""
The Distributed Permission System, or Dispersy, is a platform to simplify the design of distributed
communities.  At the heart of Dispersy lies a simple identity and message handling system where each
community and each user is uniquely and securely identified using elliptic curve cryptography.

Since we can not guarantee each member to be online all the time, messages that they created at one
point in time should be able to retain their meaning even when the member is off-line.  This can be
achieved by signing such messages and having them propagated though other nodes in the network.
Unfortunately, this increases the strain on these other nodes, which we try to alleviate using
specific message policies, which will be described below.

Following from this, we can easily package each message into one UDP packet to simplify
connect-ability problems since UDP packets are much easier to pass though NAT's and firewalls.

Earlier we hinted that messages can have different policies.  A message has the following four
different policies, and each policy defines how a specific part of the message should be handled.

 - Authentication defines if the message is signed, and if so, by how many members.

 - Resolution defines how the permission system should resolve conflicts between messages.

 - Distribution defines if the message is send once or if it should be gossiped around.  In the
   latter case, it can also define how many messages should be kept in the network.

 - Destination defines to whom the message should be send or gossiped.

To ensure that every node handles a messages in the same way, i.e. has the same policies associated
to each message, a message exists in two stages.  The meta-message and the implemented-message
stage.  Each message has one meta-message associated to it and tells us how the message is supposed
to be handled.  When a message is send or received an implementation is made from the meta-message
that contains information specifically for that message.  For example: a meta-message could have the
member-authentication-policy that tells us that the message must be signed by a member but only the
an implemented-message will have data and this signature.

A community can tweak the policies and how they behave by changing the parameters that the policies
supply.  Aside from the four policies, each meta-message also defines the community that it is part
of, the name it uses as an internal identifier, and the class that will contain the payload.
"""

import logging
import netifaces
import os
import sys

try:
    # python 2.7 only...
    from collections import OrderedDict
except ImportError:
    from .python27_ordereddict import OrderedDict

from collections import defaultdict
from hashlib import sha1
from itertools import groupby, islice, count
from pprint import pformat
from socket import inet_aton, error as socket_error
from struct import unpack_from
<<<<<<< HEAD
from threading import Event
=======
>>>>>>> 8b66a849
from time import time

from .authentication import NoAuthentication, MemberAuthentication, DoubleMemberAuthentication
from .bloomfilter import BloomFilter
from .bootstrap import Bootstrap
from .candidate import BootstrapCandidate, LoopbackCandidate, WalkCandidate, Candidate
from .crypto import ec_generate_key, ec_to_public_bin, ec_to_private_bin
from .destination import CommunityDestination, CandidateDestination
from .dispersydatabase import DispersyDatabase
from .distribution import SyncDistribution, FullSyncDistribution, LastSyncDistribution, DirectDistribution, GlobalTimePruning
from .logger import get_logger
from .member import DummyMember, Member
from .message import BatchConfiguration, Packet, Message
from .message import DropMessage, DelayMessage, DelayMessageByProof, DelayMessageBySequence, DelayMessageByMissingMessage
from .message import DropPacket, DelayPacket
from .payload import AuthorizePayload, RevokePayload, UndoPayload
from .payload import DestroyCommunityPayload
from .payload import DynamicSettingsPayload
from .payload import IdentityPayload, MissingIdentityPayload
from .payload import IntroductionRequestPayload, IntroductionResponsePayload, PunctureRequestPayload, PuncturePayload
from .payload import MissingMessagePayload, MissingLastMessagePayload
from .payload import MissingSequencePayload, MissingProofPayload
from .payload import SignatureRequestPayload, SignatureResponsePayload
from .requestcache import Cache, NumberCache
from .resolution import PublicResolution, LinearResolution
from .statistics import DispersyStatistics
logger = get_logger(__name__)

if __debug__:
    from .callback import Callback
    from .endpoint import Endpoint


class SignatureRequestCache(NumberCache):

    @staticmethod
    def create_identifier(number):
        assert isinstance(number, (int, long)), type(number)
        return u"request-cache:signature-request:%d" % (number,)

    def __init__(self, request_cache, members, response_func, response_args, timeout):
        super(SignatureRequestCache, self).__init__(request_cache)
        self.request = None
        # MEMBERS is a list containing all the members that should add their signature.  currently
        # we only support double signed messages, hence MEMBERS contains only a single Member
        # instance.
        self.members = members
        self.response_func = response_func
        self.response_args = response_args
        self._timeout_delay = timeout

    @property
    def timeout_delay(self):
        return self._timeout_delay

    @property
    def cleanup_delay(self):
        return 0.0

    def on_timeout(self):
        logger.debug("signature timeout")
        self.response_func(self, None, True, *self.response_args)


class IntroductionRequestCache(NumberCache):
    @staticmethod
    def create_identifier(number):
        assert isinstance(number, (int, long)), type(number)
        return u"request-cache:introduction-request:%d" % (number,)

    @property
    def timeout_delay(self):
        # we will accept the response at most 10.5 seconds after our request
        return 10.5

    @property
    def cleanup_delay(self):
        # the cache remains available at most 4.5 after receiving the response.  this gives some time to receive the
        # puncture message
        return 4.5

    def __init__(self, community, helper_candidate):
        super(IntroductionRequestCache, self).__init__(community.request_cache)
        self.community = community
        self.helper_candidate = helper_candidate
        self.response_candidate = None
        self.puncture_candidate = None

    def on_timeout(self):
        # helper_candidate did not respond to a request message in this community.  after some time
        # inactive candidates become obsolete and will be removed by
        # _periodically_cleanup_candidates
        logger.debug("walker timeout for %s", self.helper_candidate)

        self.community.dispersy.statistics.dict_inc(self.community.dispersy.statistics.walk_fail, self.helper_candidate.sock_addr)

        # set the candidate to obsolete
        self.helper_candidate.obsolete(time())


class MissingSomethingCache(Cache):

    def __init__(self, timeout, *create_identifier_args):
        super(MissingSomethingCache, self).__init__(self.create_identifier(*create_identifier_args))
        logger.debug("%s: waiting for %.1f seconds", self.__class__.__name__, timeout)
        self._timeout_delay = timeout
        self.callbacks = []

    @property
    def timeout_delay(self):
        return self._timeout_delay

    @property
    def cleanup_delay(self):
        return 0.0

    def on_timeout(self):
        logger.debug("%s: timeout on %d callbacks", self.__class__.__name__, len(self.callbacks))
        for func, args in self.callbacks:
            func(None, *args)


class MissingMemberCache(MissingSomethingCache):

    @staticmethod
    def create_identifier(member):
        assert isinstance(member, DummyMember), type(member)
        return u"request-cache:missing-member:%s" % (member.mid.encode("HEX"),)


class MissingMessageCache(MissingSomethingCache):

    @staticmethod
    def create_identifier(member, global_time):
        assert isinstance(member, DummyMember), type(member)
        assert isinstance(global_time, (int, long)), type(global_time)
        return u"request-cache:missing-message:%s:%d" % (member.mid.encode("HEX"), global_time)

    @classmethod
    def create_identifier_from_message(cls, message):
        assert isinstance(message, Message.Implementation), type(message)
        return cls.create_identifier(message.authentication.member, message.distribution.global_time)


class MissingLastMessageCache(MissingSomethingCache):

    @staticmethod
    def create_identifier(member, message):
        assert isinstance(member, DummyMember), type(member)
        assert isinstance(message, (Message, Message.Implementation)), type(message)
        return u"request-cache:missing-last-message:%s:%s" % (member.mid.encode("HEX"), message.name.encode("UTF-8"))


class MissingProofCache(MissingSomethingCache):

    @staticmethod
    def create_identifier():
        return u"request-cache:missing-proof"

    @classmethod
    def create_identifier_from_message(cls, message):
        assert isinstance(message, Message.Implementation), type(message)
        return cls.create_identifier()

    def __init__(self, timeout):
        super(MissingProofCache, self).__init__(timeout)

        # duplicates contains the (meta messages, member) for which we have already requesting
        # proof, this allows us send fewer duplicate requests
        self.duplicates = []


class MissingSequenceOverviewCache(Cache):

    @staticmethod
    def create_identifier(member, message):
        assert isinstance(member, Member), type(member)
        assert isinstance(message, (Message, Message.Implementation)), type(message)
        return u"request-cache:missing-sequence-overview:%s:%s" % (member.mid.encode("HEX"), message.name.encode("UTF-8"))

    def __init__(self, timeout, *create_identifier_args):
        super(MissingSequenceOverviewCache, self).__init__(self.create_identifier(*create_identifier_args))
        self._timeout_delay = timeout
        self.missing_high = 0

    @property
    def timeout_delay(self):
        return self._timeout_delay

    @property
    def cleanup_delay(self):
        return 0.0

    def on_timeout(self):
        pass


class MissingSequenceCache(MissingSomethingCache):

    @staticmethod
    def create_identifier(member, message, missing_global_time_high):
        assert isinstance(member, Member), type(member)
        assert isinstance(message, (Message, Message.Implementation)), type(message)
        assert isinstance(missing_global_time_high, (int, long)), type(missing_global_time_high)
        return u"request-cache:missing-sequence:%s:%s:%d" % (member.mid.encode("HEX"), message.name.encode("UTF-8"), missing_global_time_high)

    @classmethod
    def create_identifier_from_message(cls, message):
        assert isinstance(message, Message.Implementation), type(message)
        return cls.create_identifier(message.authentication.member, message, message.distribution.sequence_number)


class Dispersy(object):

    """
    The Dispersy class provides the interface to all Dispersy related commands, managing the in- and
    outgoing data for, possibly, multiple communities.
    """
    def __init__(self, callback, endpoint, working_directory, database_filename=u"dispersy.db"):
        """
        Initialise a Dispersy instance.

        @param callback: Instance for callback scheduling.
        @type callback: Callback

        @param endpoint: Instance for communication.
        @type callback: Endpoint

        @param working_directory: The directory where all files should be stored.
        @type working_directory: unicode

        @param database_filename: The database filename or u":memory:"
        @type database_filename: unicode
        """
        assert isinstance(callback, Callback), type(callback)
        assert isinstance(endpoint, Endpoint), type(endpoint)
        assert isinstance(working_directory, unicode), type(working_directory)
        assert isinstance(database_filename, unicode), type(database_filename)
        super(Dispersy, self).__init__()

        # the thread we will be using
        self._callback = callback

        # communication endpoint
        self._endpoint = endpoint

        # batch caching incoming packets
        self._batch_cache = {}

        # where we store all data
        self._working_directory = os.path.abspath(working_directory)

        # _pending_callbacks contains all id's for registered calls that should be removed when the
        # Dispersy is stopped.  most of the time this contains all the generators that are used
        self._pending_callbacks = {}
        # add id(self) into the callback identifier to ensure multiple Dispersy instances can use
        # the same Callback instance
        self._pending_callbacks[u"candidate-walker"] = u"dispersy-candidate-walker-%d" % (id(self),)

        self._member_cache_by_public_key = OrderedDict()
        self._member_cache_by_hash = dict()
        self._member_cache_by_database_id = dict()

        # our data storage
        if not database_filename == u":memory:":
            database_directory = os.path.join(self._working_directory, u"sqlite")
            if not os.path.isdir(database_directory):
                os.makedirs(database_directory)
            database_filename = os.path.join(database_directory, database_filename)
        self._database = DispersyDatabase(database_filename)

        # indicates what our connection type is.  currently it can be u"unknown", u"public", or
        # u"symmetric-NAT"
        self._connection_type = u"unknown"

        # our LAN and WAN addresses
        self._local_interfaces = list(self._get_interface_addresses())
        interface = self._guess_lan_address(self._local_interfaces)
        self._lan_address = ((interface.address if interface else "0.0.0.0"), 0)
        self._wan_address = ("0.0.0.0", 0)
        self._wan_address_votes = defaultdict(set)
        logger.debug("my LAN address is %s:%d", self._lan_address[0], self._lan_address[1])
        logger.debug("my WAN address is %s:%d", self._wan_address[0], self._wan_address[1])
        logger.debug("my connection type is %s", self._connection_type)

        # bootstrap peers
        self._bootstrap_candidates = dict()

        # communities that can be auto loaded.  classification:(cls, args, kargs) pairs.
        self._auto_load_communities = OrderedDict()

        # loaded communities.  cid:Community pairs.
        self._communities = {}
        self._walker_commmunities = []

        self._check_distribution_batch_map = {DirectDistribution: self._check_direct_distribution_batch,
                                              FullSyncDistribution: self._check_full_sync_distribution_batch,
                                              LastSyncDistribution: self._check_last_sync_distribution_batch}

        # progress handlers (used to notify the user when something will take a long time)
        self._progress_handlers = []

        # statistics...
        self._statistics = DispersyStatistics(self)

        # memory profiler
        if "--memory-dump" in sys.argv:
            def memory_dump():
                from meliae import scanner
                start = time()
                try:
                    while True:
                        yield float(60 * 60)
                        scanner.dump_all_objects("memory-%d.out" % (time() - start))
                except GeneratorExit:
                    scanner.dump_all_objects("memory-%d-shutdown.out" % (time() - start))

            self._callback.register(memory_dump)

    @staticmethod
    def _get_interface_addresses():
        """
        Yields Interface instances for each available AF_INET interface found.

        An Interface instance has the following properties:
        - name          (i.e. "eth0")
        - address       (i.e. "10.148.3.254")
        - netmask       (i.e. "255.255.255.0")
        - broadcast     (i.e. "10.148.3.255")
        """
        class Interface(object):
            def __init__(self, name, address, netmask, broadcast):
                self.name = name
                self.address = address
                self.netmask = netmask
                self.broadcast = broadcast
                self._l_address, = unpack_from(">L", inet_aton(address))
                self._l_netmask, = unpack_from(">L", inet_aton(netmask))

            def __contains__(self, address):
                assert isinstance(address, str), type(address)
                l_address, = unpack_from(">L", inet_aton(address))
                return (l_address & self._l_netmask) == (self._l_address & self._l_netmask)

            def __str__(self):
                return "<{self.__class__.__name__} \"{self.name}\" addr:{self.address} mask:{self.netmask}>".format(self=self)

            def __repr__(self):
                return "<{self.__class__.__name__} \"{self.name}\" addr:{self.address} mask:{self.netmask}>".format(self=self)

        for interface in netifaces.interfaces():
            addresses = netifaces.ifaddresses(interface)
            for option in addresses.get(netifaces.AF_INET, []):
                yield Interface(interface, option.get("addr"), option.get("netmask"), option.get("broadcast"))

    @staticmethod
    def _guess_lan_address(interfaces, default=None):
        """
        Chooses the most likely Interface instance out of INTERFACES to use as our LAN address.

        INTERFACES can be obtained from _get_interface_addresses()
        DEFAULT is used when no appropriate Interface can be found
        """
        assert isinstance(interfaces, list), type(interfaces)
        blacklist = ["127.0.0.1", "0.0.0.0", "255.255.255.255"]

        # prefer interfaces where we have a broadcast address
        for interface in interfaces:
            if interface.broadcast and interface.address and not interface.address in blacklist:
                logger.debug("%s", interface)
                return interface

        # Exception for virtual machines/containers
        for interface in interfaces:
            if interface.address and not interface.address in blacklist:
                logger.debug("%s", interface)
                return interface

        logger.error("Unable to find our public interface!")
        return default

    def _resolve_bootstrap_candidates(self, func):
        """
        Resolve bootstrap candidates.

        FUNC(attempt_counter, resolved, total) is called periodically until all addresses are
        resolved.
        """
<<<<<<< HEAD
<<<<<<< Updated upstream
        logger.warning("unable to resolve all bootstrap addresses")
=======
>>>>>>> 8b66a849
        for counter in count(1):
            logger.warning("unable to resolve all bootstrap addresses (attempt #%d)", counter)
            yield 1.0 if counter < 30 else 30.0
            candidates = get_bootstrap_candidates(self)
            for candidate in candidates:
                if candidate is None:
                    break
            else:
=======
        assert self._callback.is_current_thread
        assert callable(func)

        def on_results(success):
            assert self._callback.is_current_thread
            assert isinstance(success, bool), type(success)

            # even when success is False it is still possible that *some* addresses were resolved
            self._bootstrap_candidates.update((candidate.sock_addr, candidate) for candidate in bootstrap.candidates)
            logger.debug("there are %d available bootstrap candidates", len(self._bootstrap_candidates))

            # ensure none of the current candidates in Community._candidates point to bootstrap
            # candidates
            for community in self._communities.itervalues():
                community.update_bootstrap_candidates(self._bootstrap_candidates.itervalues())

            if success:
>>>>>>> Stashed changes
                logger.debug("resolved all bootstrap addresses")

            else:
                delay = 30.0 if container["attempt_counter"] < 30 else 300.0
                logger.warning("unable to resolve all bootstrap addresses.  waiting %.1fs before next attempt (attempt #%d)",
                               container["attempt_counter"], delay)
                self._callback.register(retry, delay=delay)

            # feedback
            resolved, total = bootstrap.progress
            func(container["attempt_counter"], resolved, total)

        def retry():
            container["attempt_counter"] += 1
            timeout = 10.0 if container["attempt_counter"] else 300.0
            logger.debug("resolving bootstrap addresses (%.1s timeout)", timeout)
            bootstrap.resolve(on_results, timeout)

        container = {"attempt_counter":0}
        alternate_addresses = Bootstrap.load_addresses_from_file(os.path.join(self._working_directory, "bootstraptribler.txt"))
        default_addresses = Bootstrap.get_default_addresses()
        bootstrap = Bootstrap(self._callback, alternate_addresses or default_addresses)
        retry()

    @property
    def working_directory(self):
        """
        The full directory path where all dispersy related files are stored.
        @rtype: unicode
        """
        return self._working_directory

    @property
    def endpoint(self):
        """
        The endpoint object used to send packets.
        @rtype: Object with a send(address, data) method
        """
        return self._endpoint

    def _endpoint_ready(self):
        """
        Guess our LAN and WAN address from information provided by endpoint.

        This method is called immediately after endpoint.start finishes.
        """
        host, port = self._endpoint.get_address()
        logger.info("update LAN address %s:%d -> %s:%d", self._lan_address[0], self._lan_address[1], self._lan_address[0], port)
        self._lan_address = (self._lan_address[0], port)

        # at this point we do not yet have a WAN address, set it to the LAN address to ensure we
        # have something
        assert self._wan_address == ("0.0.0.0", 0)
        logger.info("update WAN address %s:%d -> %s:%d", self._wan_address[0], self._wan_address[1], self._lan_address[0], self._lan_address[1])
        self._wan_address = self._lan_address

        if not self.is_valid_address(self._lan_address):
            logger.info("update LAN address %s:%d -> %s:%d", self._lan_address[0], self._lan_address[1], host, self._lan_address[1])
            self._lan_address = (host, self._lan_address[1])

            if not self.is_valid_address(self._lan_address):
                logger.info("update LAN address %s:%d -> %s:%d", self._lan_address[0], self._lan_address[1], self._wan_address[0], self._lan_address[1])
                self._lan_address = (self._wan_address[0], self._lan_address[1])

        # our address may not be a bootstrap address
        if self._lan_address in self._bootstrap_candidates:
            del self._bootstrap_candidates[self._lan_address]

        # our address may not be a candidate
        for community in self._communities.itervalues():
            community.candidates.pop(self._lan_address, None)

    @property
    def lan_address(self):
        """
        The LAN address where we believe people who are inside our LAN can find us.

        Our LAN address is determined by the default gateway of our
        system and our port.

        @rtype: (str, int)
        """
        return self._lan_address

    @property
    def wan_address(self):
        """
        The wan address where we believe that we can be found from outside our LAN.

        Our wan address is determined by majority voting.  Each time when we receive a message
        that contains an opinion about our wan address, we take this into account.  The
        address with the most votes wins.

        Votes can be added by calling the wan_address_vote(...) method.

        Usually these votes are received through dispersy-introduction-request and
        dispersy-introduction-response messages.

        @rtype: (str, int)
        """
        return self._wan_address

    @property
    def connection_type(self):
        """
        The connection type that we believe we have.

        Currently the following types are recognized:
        - u'unknown': the default value until the actual type can be recognized.
        - u'public': when the LAN and WAN addresses are determined to be the same.
        - u'symmetric-NAT': when each remote peer reports different external port numbers.

        @rtype: unicode
        """
        return self._connection_type

    @property
    def callback(self):
        return self._callback

    @property
    def database(self):
        """
        The Dispersy database singleton.
        @rtype: DispersyDatabase
        """
        return self._database

    @property
    def statistics(self):
        """
        The Statistics instance.
        """
        return self._statistics

    def initiate_meta_messages(self, community):
        """
        Create the meta messages that Dispersy uses.

        This method is called once for each community when it is created.  The resulting meta
        messages can be obtained by either community.get_meta_message(name) or
        community.get_meta_messages().

        Since these meta messages will be used along side the meta messages that each community
        provides, all message names are prefixed with 'dispersy-' to ensure that the names are
        unique.

        @param community: The community that will get the messages.
        @type community: Community

        @return: The new meta messages.
        @rtype: [Message]
        """
        if __debug__:
            from .community import Community
        assert isinstance(community, Community)
        messages = [Message(community, u"dispersy-identity", MemberAuthentication(encoding="bin"), PublicResolution(), LastSyncDistribution(synchronization_direction=u"ASC", priority=16, history_size=1), CommunityDestination(node_count=0), IdentityPayload(), self._generic_timeline_check, self.on_identity),
                    Message(community, u"dispersy-signature-request", NoAuthentication(), PublicResolution(), DirectDistribution(), CandidateDestination(), SignatureRequestPayload(), self.check_signature_request, self.on_signature_request),
                    Message(community, u"dispersy-signature-response", NoAuthentication(), PublicResolution(), DirectDistribution(), CandidateDestination(), SignatureResponsePayload(), self.check_signature_response, self.on_signature_response),
                    Message(community, u"dispersy-authorize", MemberAuthentication(), PublicResolution(), FullSyncDistribution(enable_sequence_number=True, synchronization_direction=u"ASC", priority=128), CommunityDestination(node_count=10), AuthorizePayload(), self._generic_timeline_check, self.on_authorize),
                    Message(community, u"dispersy-revoke", MemberAuthentication(), PublicResolution(), FullSyncDistribution(enable_sequence_number=True, synchronization_direction=u"ASC", priority=128), CommunityDestination(node_count=10), RevokePayload(), self._generic_timeline_check, self.on_revoke),
                    Message(community, u"dispersy-undo-own", MemberAuthentication(), PublicResolution(), FullSyncDistribution(enable_sequence_number=True, synchronization_direction=u"ASC", priority=128), CommunityDestination(node_count=10), UndoPayload(), self.check_undo, self.on_undo),
                    Message(community, u"dispersy-undo-other", MemberAuthentication(), LinearResolution(), FullSyncDistribution(enable_sequence_number=True, synchronization_direction=u"ASC", priority=128), CommunityDestination(node_count=10), UndoPayload(), self.check_undo, self.on_undo),
                    Message(community, u"dispersy-destroy-community", MemberAuthentication(), LinearResolution(), FullSyncDistribution(enable_sequence_number=False, synchronization_direction=u"ASC", priority=192), CommunityDestination(node_count=50), DestroyCommunityPayload(), self._generic_timeline_check, self.on_destroy_community),
                    Message(community, u"dispersy-dynamic-settings", MemberAuthentication(), LinearResolution(), FullSyncDistribution(enable_sequence_number=True, synchronization_direction=u"DESC", priority=191), CommunityDestination(node_count=10), DynamicSettingsPayload(), self._generic_timeline_check, community.dispersy_on_dynamic_settings),

                    #
                    # when something is missing, a dispersy-missing-... message can be used to request
                    # it from another peer
                    #

                    # when we have a member id (20 byte sha1 of the public key) but not the public key
                    Message(community, u"dispersy-missing-identity", NoAuthentication(), PublicResolution(), DirectDistribution(), CandidateDestination(), MissingIdentityPayload(), self._generic_timeline_check, self.on_missing_identity),

                    # when we are missing one or more SyncDistribution messages in a certain sequence
                    Message(community, u"dispersy-missing-sequence", NoAuthentication(), PublicResolution(), DirectDistribution(), CandidateDestination(), MissingSequencePayload(), self._generic_timeline_check, self.on_missing_sequence, batch=BatchConfiguration(max_window=0.1)),

                    # when we have a reference to a message that we do not have.  a reference consists
                    # of the community identifier, the member identifier, and the global time
                    Message(community, u"dispersy-missing-message", NoAuthentication(), PublicResolution(), DirectDistribution(), CandidateDestination(), MissingMessagePayload(), self._generic_timeline_check, self.on_missing_message),

                    # when we might be missing a dispersy-authorize message
                    Message(community, u"dispersy-missing-proof", NoAuthentication(), PublicResolution(), DirectDistribution(), CandidateDestination(), MissingProofPayload(), self._generic_timeline_check, self.on_missing_proof),

                    # when we have a reference to a LastSyncDistribution that we do not have.  a
                    # reference consists of the community identifier and the member identifier
                    Message(community, u"dispersy-missing-last-message", NoAuthentication(), PublicResolution(), DirectDistribution(), CandidateDestination(), MissingLastMessagePayload(), self._generic_timeline_check, self.on_missing_last_message),
                    ]

        if community.dispersy_enable_candidate_walker_responses:
            messages.extend([Message(community, u"dispersy-introduction-request", MemberAuthentication(), PublicResolution(), DirectDistribution(), CandidateDestination(), IntroductionRequestPayload(), self.check_introduction_request, self.on_introduction_request),
                             Message(community, u"dispersy-introduction-response", MemberAuthentication(), PublicResolution(), DirectDistribution(), CandidateDestination(), IntroductionResponsePayload(), self.check_introduction_response, self.on_introduction_response),
                             Message(community, u"dispersy-puncture-request", NoAuthentication(), PublicResolution(), DirectDistribution(), CandidateDestination(), PunctureRequestPayload(), self.check_puncture_request, self.on_puncture_request),
                             Message(community, u"dispersy-puncture", MemberAuthentication(), PublicResolution(), DirectDistribution(), CandidateDestination(), PuncturePayload(), self.check_puncture, self.on_puncture)])

        return messages

    def define_auto_load(self, community_cls, args=(), kargs=None, load=False):
        """
        Tell Dispersy how to load COMMUNITY is needed.

        COMMUNITY_CLS is the community class that is defined.

        ARGS an KARGS are optional arguments and keyword arguments used when a community is loaded
        using COMMUNITY_CLS.load_community(self, master, *ARGS, **KARGS).

        When LOAD is True all available communities of this type will be immediately loaded.

        Returns a list with loaded communities.
        """
        if __debug__:
            from .community import Community
        assert self._callback.is_current_thread, "Must be called from the callback thread"
        assert issubclass(community_cls, Community), type(community_cls)
        assert isinstance(args, tuple), type(args)
        assert kargs is None or isinstance(kargs, dict), type(kargs)
        assert not community_cls.get_classification() in self._auto_load_communities
        assert isinstance(load, bool), type(load)

        if kargs is None:
            kargs = {}
        self._auto_load_communities[community_cls.get_classification()] = (community_cls, args, kargs)

        communities = []
        if load:
            for master in community_cls.get_master_members(self):
                if not master.mid in self._communities:
                    logger.debug("Loading %s at start", community_cls.get_classification())
                    community = community_cls.load_community(self, master, *args, **kargs)
                    communities.append(community)
                    assert community.master_member.mid == master.mid
                    assert community.master_member.mid in self._communities

        return communities

    def undefine_auto_load(self, community):
        """
        Tell Dispersy to no longer load COMMUNITY.

        COMMUNITY is the community class that is defined.
        """
        if __debug__:
            from .community import Community
        assert issubclass(community, Community)
        assert community.get_classification() in self._auto_load_communities
        del self._auto_load_communities[community.get_classification()]

    def attach_progress_handler(self, func):
        assert callable(func), "handler must be callable"
        self._progress_handlers.append(func)

    def detach_progress_handler(self, func):
        assert callable(func), "handler must be callable"
        assert func in self._progress_handlers, "handler is not attached"
        self._progress_handlers.remove(func)

    def get_progress_handlers(self):
        return self._progress_handlers

    def get_member(self, public_key, private_key=""):
        """
        Returns a Member instance associated with public_key.

        Since we have the public_key, we can create this user when it didn't already exist.  Hence,
        this method always succeeds.

        @param public_key: The public key of the member we want to obtain.
        @type public_key: string

        @return: The Member instance associated with public_key.
        @rtype: Member

        @note: This returns -any- Member, it may not be a member that is part of this community.

        @todo: Since this method returns Members that are not specifically bound to any community,
         this method should be moved to Dispersy
        """
        assert isinstance(public_key, str)
        assert isinstance(private_key, str)
        member = self._member_cache_by_public_key.get(public_key)
        if member:
            if private_key and not member.private_key:
                member.set_private_key(private_key)

        else:
            member = Member(self, public_key, private_key)

            # store in caches
            self._member_cache_by_public_key[public_key] = member
            self._member_cache_by_hash[member.mid] = member
            self._member_cache_by_database_id[member.database_id] = member

            # limit cache length
            if len(self._member_cache_by_public_key) > 1024:
                _, pop = self._member_cache_by_public_key.popitem(False)
                del self._member_cache_by_hash[pop.mid]
                del self._member_cache_by_database_id[pop.database_id]

        return member

    def get_new_member(self, curve=u"medium"):
        """
        Returns a Member instance created from a newly generated public key.
        """
        assert isinstance(curve, unicode), type(curve)
        ec = ec_generate_key(curve)
        return self.get_member(ec_to_public_bin(ec), ec_to_private_bin(ec))

    def get_temporary_member_from_id(self, mid):
        """
        Returns a temporary Member instance reserving the MID until (hopefully) the public key
        becomes available.

        This method should be used with caution as this will create a real Member without having the
        public key available.  This method is (sometimes) used when joining a community when we only
        have its CID (=MID).

        @param mid: The 20 byte sha1 digest indicating a member.
        @type mid: string

        @return: A (Dummy)Member instance
        @rtype: DummyMember or Member
        """
        assert isinstance(mid, str), type(mid)
        assert len(mid) == 20, len(mid)
        return self._member_cache_by_hash.get(mid) or DummyMember(self, mid)

    def get_members_from_id(self, mid):
        """
        Returns zero or more Member instances associated with mid, where mid is the sha1 digest of a
        member public key.

        As we are using only 20 bytes to represent the actual member public key, this method may
        return multiple possible Member instances.  In this case, other ways must be used to figure
        out the correct Member instance.  For instance: if a signature or encryption is available,
        all Member instances could be used, but only one can succeed in verifying or decrypting.

        Since we may not have the public key associated to MID, this method may return an empty
        list.  In such a case it is sometimes possible to DelayPacketByMissingMember to obtain the
        public key.

        @param mid: The 20 byte sha1 digest indicating a member.
        @type mid: string

        @return: A list containing zero or more Member instances.
        @rtype: [Member]

        @note: This returns -any- Member, it may not be a member that is part of this community.
        """
        assert isinstance(mid, str), type(mid)
        assert len(mid) == 20, len(mid)
        member = self._member_cache_by_hash.get(mid)
        if member:
            return [member]

        else:
            # note that this allows a security attack where someone might obtain a crypographic
            # key that has the same sha1 as the master member, however unlikely.  the only way to
            # prevent this, as far as we know, is to increase the size of the community
            # identifier, for instance by using sha256 instead of sha1.
            return [self.get_member(str(public_key))
                    for public_key,
                    in list(self._database.execute(u"SELECT public_key FROM member WHERE mid = ?", (buffer(mid),)))
                    if public_key]

    def get_member_from_database_id(self, database_id):
        """
        Returns a Member instance associated with DATABASE_ID or None when this row identifier is
        not available.
        """
        assert isinstance(database_id, (int, long)), type(database_id)
        member = self._member_cache_by_database_id.get(database_id)
        if not member:
            try:
                public_key, = next(self._database.execute(u"SELECT public_key FROM member WHERE id = ?", (database_id,)))
            except StopIteration:
                pass
            else:
                member = self.get_member(str(public_key))
        return member

    def attach_community(self, community):
        """
        Add a community to the Dispersy instance.

        Each community must be known to Dispersy, otherwise an incoming message will not be able to
        be passed along to it's associated community.

        In general this method is called from the Community.__init__(...) method.

        @param community: The community that will be added.
        @type community: Community
        """
        if __debug__:
            from .community import Community
        assert isinstance(community, Community)
        logger.debug("%s %s", community.cid.encode("HEX"), community.get_classification())
        assert not community.cid in self._communities
        assert not community in self._walker_commmunities
        self._communities[community.cid] = community
        community.dispersy_check_database()

        if community.dispersy_enable_candidate_walker:
            self._walker_commmunities.insert(0, community)
            # restart walker scheduler
            self._callback.replace_register(self._pending_callbacks[u"candidate-walker"], self._candidate_walker)

        # count the number of times that a community was attached
        self._statistics.dict_inc(self._statistics.attachment, community.cid)

        if __debug__:
            # schedule the sanity check... it also checks that the dispersy-identity is available and
            # when this is a create or join this message is created only after the attach_community
            if "--sanity-check" in sys.argv:
                try:
                    self.sanity_check(community)
                except ValueError:
                    logger.exception("sanity check fail for %s", community)
                    assert False, "One or more exceptions occurred during sanity check"

    def detach_community(self, community):
        """
        Remove an attached community from the Dispersy instance.

        Once a community is detached it will no longer receive incoming messages.  When the
        community is marked as auto_load it will be loaded, using community.load_community(...),
        when a message for this community is received.

        @param community: The community that will be added.
        @type community: Community
        """
        if __debug__:
            from .community import Community
        assert isinstance(community, Community)
        logger.debug("%s %s", community.cid.encode("HEX"), community.get_classification())
        assert community.cid in self._communities
        assert self._communities[community.cid] == community
        assert not community.dispersy_enable_candidate_walker or community in self._walker_commmunities, [community.dispersy_enable_candidate_walker, community in self._walker_commmunities]
        del self._communities[community.cid]

        # stop walker
        if community.dispersy_enable_candidate_walker:
            self._walker_commmunities.remove(community)
            if self._walker_commmunities:
                # restart walker scheduler
                self._callback.replace_register(self._pending_callbacks[u"candidate-walker"], self._candidate_walker)
            else:
                # stop walker scheduler
                self._callback.unregister(self._pending_callbacks[u"candidate-walker"])

        # remove any items that are left in the cache
        for meta in community.get_meta_messages():
            if meta.batch.enabled and meta in self._batch_cache:
                task_identifier, _, _ = self._batch_cache[meta]
                self._callback.unregister(task_identifier)

    def reclassify_community(self, source, destination):
        """
        Change a community classification.

        Each community has a classification that dictates what source code is handling this
        community.  By default the classification of a community is the unicode name of the class in
        the source code.

        In some cases it may be usefull to change the classification, for instance: if community A
        has a subclass community B, where B has similar but reduced capabilities, we could
        reclassify B to A at some point and keep all messages collected so far while using the
        increased capabilities of community A.

        @param source: The community that will be reclassified.  This must be either a Community
         instance (when the community is loaded) or a Member instance giving the master member (when
         the community is not loaded).
        @type source: Community or Member

        @param destination: The new community classification.  This must be a Community class.
        @type destination: Community class
        """
        if __debug__:
            from .community import Community
        assert isinstance(source, (Community, Member))
        assert issubclass(destination, Community)

        destination_classification = destination.get_classification()

        if isinstance(source, Member):
            logger.debug("reclassify <unknown> -> %s", destination_classification)
            master = source

        else:
            logger.debug("reclassify %s -> %s", source.get_classification(), destination_classification)
            assert source.cid in self._communities
            assert self._communities[source.cid] == source
            master = source.master_member
            source.unload_community()

        self._database.execute(u"UPDATE community SET classification = ? WHERE master = ?",
                               (destination_classification, master.database_id))
        assert self._database.changes == 1

        if destination_classification in self._auto_load_communities:
            cls, args, kargs = self._auto_load_communities[destination_classification]
            assert cls == destination, [cls, destination]
        else:
            args = ()
            kargs = {}

        return destination.load_community(self, master, *args, **kargs)

    def has_community(self, cid):
        """
        Returns True when there is a community CID.
        """
        return cid in self._communities

    def get_community(self, cid, load=False, auto_load=True):
        """
        Returns a community by its community id.

        The community id, or cid, is the binary representation of the public key of the master
        member for the community.

        When the community is available but not currently loaded it will be automatically loaded
        when (a) the load parameter is True or (b) the auto_load parameter is True and the auto_load
        flag for this community is True (this flag is set in the database).

        @param cid: The community identifier.
        @type cid: string, of any size

        @param load: When True, will load the community when available and not yet loaded.
        @type load: bool

        @param auto_load: When True, will load the community when available, the auto_load flag is
         True, and, not yet loaded.
        @type load: bool

        @warning: It is possible, however unlikely, that multiple communities will have the same
         cid.  This is currently not handled.
        """
        assert isinstance(cid, str)
        assert isinstance(load, bool), type(load)
        assert isinstance(auto_load, bool)

        try:
            return self._communities[cid]

        except KeyError:
            if load or auto_load:
                try:
                    # have we joined this community
                    classification, auto_load_flag, master_public_key = self._database.execute(u"SELECT community.classification, community.auto_load, member.public_key FROM community JOIN member ON member.id = community.master WHERE mid = ?",
                                                                                               (buffer(cid),)).next()

                except StopIteration:
                    pass

                else:
                    if load or (auto_load and auto_load_flag):

                        if classification in self._auto_load_communities:
                            master = self.get_member(str(master_public_key)) if master_public_key else self.get_temporary_member_from_id(cid)
                            cls, args, kargs = self._auto_load_communities[classification]
                            community = cls.load_community(self, master, *args, **kargs)
                            assert master.mid in self._communities
                            return community

                        else:
                            logger.warning("unable to auto load %s is an undefined classification [%s]", cid.encode("HEX"), classification)

                    else:
                        logger.debug("not allowed to load [%s]", classification)

        raise KeyError(cid)

    def get_communities(self):
        """
        Returns a list with all known Community instances.
        """
        return self._communities.values()

    def get_message(self, community, member, global_time):
        """
        Returns a Member.Implementation instance uniquely identified by its community, member, and
        global_time.

        Returns None if this message is not in the local database.
        """
        if __debug__:
            from .community import Community
        assert isinstance(community, Community)
        assert isinstance(member, Member)
        assert isinstance(global_time, (int, long))
        try:
            packet, = self._database.execute(u"SELECT packet FROM sync WHERE community = ? AND member = ? AND global_time = ?",
                                             (community.database_id, member.database_id, global_time)).next()
        except StopIteration:
            return None
        else:
            return self.convert_packet_to_message(str(packet), community)

    def get_last_message(self, community, member, meta):
        if __debug__:
            from .community import Community
        assert isinstance(community, Community)
        assert isinstance(member, Member)
        assert isinstance(meta, Message)
        try:
            packet, = self._database.execute(u"SELECT packet FROM sync WHERE member = ? AND meta_message = ? ORDER BY global_time DESC LIMIT 1",
                                             (member.database_id, meta.database_id)).next()
        except StopIteration:
            return None
        else:
            return self.convert_packet_to_message(str(packet), community)

    def wan_address_unvote(self, voter):
        """
        Removes and returns one vote made by VOTER.
        """
        assert isinstance(voter, Candidate)
        for vote, voters in self._wan_address_votes.iteritems():
            if voter.sock_addr in voters:
                logger.debug("removing vote for %s made by %s", vote, voter)
                voters.remove(voter.sock_addr)
                if len(voters) == 0:
                    del self._wan_address_votes[vote]
                return vote

    def wan_address_vote(self, address, voter):
        """
        Add one vote and possibly re-determine our wan address.

        Our wan address is determined by majority voting.  Each time when we receive a message
        that contains anothers opinion about our wan address, we take this into account.  The
        address with the most votes wins.

        Usually these votes are received through dispersy-candidate-request and
        dispersy-candidate-response messages.

        @param address: The wan address that the voter believes us to have.
        @type address: (str, int)

        @param voter: The voter candidate.
        @type voter: Candidate
        """
        assert isinstance(address, tuple)
        assert len(address) == 2
        assert isinstance(address[0], str)
        assert isinstance(address[1], int)
        assert isinstance(voter, Candidate), type(voter)

        def set_lan_address(address):
            " Set LAN address when ADDRESS is different from self._LAN_ADDRESS. "
            if self._lan_address == address:
                return False
            else:
                logger.info("update LAN address %s:%d -> %s:%d", self._lan_address[0], self._lan_address[1], address[0], address[1])
                self._lan_address = address
                return True

        def set_wan_address(address):
            " Set WAN address when ADDRESS is different from self._WAN_ADDRESS. "
            if self._wan_address == address:
                return False
            else:
                logger.info("update WAN address %s:%d -> %s:%d", self._wan_address[0], self._wan_address[1], address[0], address[1])
                self._wan_address = address
                return True

        def set_connection_type(connection_type):
            " Set connection type when CONNECTION_TYPE is different from self._CONNECTION_TYPE. "
            if self._connection_type == connection_type:
                return False
            else:
                logger.info("update connection type %s -> %s", self._connection_type, connection_type)
                self._connection_type = connection_type
                return True

        # undo previous vote
        self.wan_address_unvote(voter)

        # ensure ADDRESS is valid
        if not self.is_valid_address(address):
            logger.debug("ignore vote for %s from %s (address is invalid)", address, voter.sock_addr)
            return

        # ignore votes from voters that we know are within any of our LAN interfaces.  these voters
        # can not know our WAN address
        if any(voter.sock_addr[0] in interface for interface in self._local_interfaces):
            logger.debug("ignore vote for %s from %s (voter is within our LAN)", address, voter.sock_addr)
            return

        # do vote
        logger.debug("add vote for %s from %s", address, voter.sock_addr)
        self._wan_address_votes[address].add(voter.sock_addr)

        #
        # check self._lan_address and self._wan_address
        #

        # change when new vote count is equal or higher than old address vote count
        if len(self._wan_address_votes[address]) >= len(self._wan_address_votes.get(self._wan_address, ())) and\
                set_wan_address(address):

            # reassessing our LAN address, perhaps we are running on a roaming device
            self._local_interfaces = list(self._get_interface_addresses())
            interface = self._guess_lan_address(self._local_interfaces)
            lan_address = ((interface.address if interface else "0.0.0.0"), self._lan_address[1])
            if not self.is_valid_address(lan_address):
                lan_address = (self._wan_address[0], self._lan_address[1])
            set_lan_address(lan_address)

            # TODO security threat!  we should never remove bootstrap candidates, for they are our
            # safety net our address may not be a bootstrap address
            if self._wan_address in self._bootstrap_candidates:
                del self._bootstrap_candidates[self._wan_address]
            if self._lan_address in self._bootstrap_candidates:
                del self._bootstrap_candidates[self._lan_address]

            # TODO security threat!  we should not remove candidates based on the votes we obtain,
            # this can be easily misused.  leaving this code to prevent a node talking with itself
            #
            # our address may not be a candidate
            for community in self._communities.itervalues():
                community.candidates.pop(self._wan_address, None)
                community.candidates.pop(self._lan_address, None)

                for candidate in [candidate for candidate in community.candidates.itervalues() if candidate.wan_address == self._wan_address]:
                    community.candidates.pop(candidate.sock_addr, None)

        #
        # check self._connection_type
        #

        if len(self._wan_address_votes) == 1 and self._lan_address == self._wan_address:
            # external peers are reporting the same WAN address that happens to be our LAN address
            # as well
            set_connection_type(u"public")

        elif len(self._wan_address_votes) > 1:
            # external peers are reporting multiple WAN addresses (most likely the same IP with
            # different port numbers)
            set_connection_type(u"symmetric-NAT")

        else:
            # it is possible that, for some time after the WAN address changes, we will believe that
            # the connection type is symmetric NAT.  once votes have been pruned we may find that we
            # are no longer behind a symmetric-NAT
            set_connection_type(u"unknown")

    def _is_duplicate_sync_message(self, message):
        """
        Returns True when this message is a duplicate, otherwise the message must be processed.

        === Problem: duplicate message ===
        The simplest reason to reject an incoming message is when we already have it, based on the
        community, member, and global time.  No further action is performed.

        === Problem: duplicate message, but that message is undone ===
        When a message is undone it should no longer be synced.  Hence, someone who syncs an undone
        message must not be aware of the undo message yet.  We will drop this message, but we will
        also send the appropriate undo message as a response.

        === Problem: same payload, different signature ===
        There is a possibility that a message is created that contains exactly the same payload but
        has a different signature.  This can occur when a message is created, forwarded, and for
        some reason the database is reset.  The next time that the client starts the exact same
        message may be generated.  However, because EC signatures contain a random element the
        signature will be different.

        This results in continues transfers because the bloom filters identify the two messages
        as different while the community/member/global_time triplet is the same.

        To solve this, we will silently replace one message with the other.  We choose to keep
        the message with the highest binary value while destroying the one with the lower binary
        value.

        === Optimization: temporarily modify the bloom filter ===
        Note: currently we generate bloom filters on the fly, therefore, we can not use this
        optimization.

        To further optimize, we will add both messages to our bloom filter whenever we detect
        this problem.  This will ensure that we do not needlessly receive the 'invalid' message
        until the bloom filter is synced with the database again.
        """
        community = message.community
        # fetch the duplicate binary packet from the database
        try:
            have_packet, undone = self._database.execute(u"SELECT packet, undone FROM sync WHERE community = ? AND member = ? AND global_time = ?",
                                                    (community.database_id, message.authentication.member.database_id, message.distribution.global_time)).next()
        except StopIteration:
            logger.debug("this message is not a duplicate")
            return False

        else:
            have_packet = str(have_packet)
            if have_packet == message.packet:
                # exact binary duplicate, do NOT process the message
                logger.warning("received identical message %s %d@%d from %s %s",
                               message.name,
                               message.authentication.member.database_id,
                               message.distribution.global_time,
                               message.candidate,
                               "(this message is undone)" if undone else "")

                if undone:
                    try:
                        proof, = self._database.execute(u"SELECT packet FROM sync WHERE id = ?", (undone,)).next()
                    except StopIteration:
                        pass
                    else:
                        self._statistics.dict_inc(self._statistics.outgoing, u"-duplicate-undo-")
                        self._endpoint.send([message.candidate], [str(proof)])

            else:
                signature_length = message.authentication.member.signature_length
                if have_packet[:signature_length] == message.packet[:signature_length]:
                    # the message payload is binary unique (only the signature is different)
                    logger.warning("received identical message %s %d@%d with different signature from %s %s",
                                   message.name,
                                   message.authentication.member.database_id,
                                   message.distribution.global_time,
                                   message.candidate,
                                   "(this message is undone)" if undone else "")

                    if have_packet < message.packet:
                        # replace our current message with the other one
                        self._database.execute(u"UPDATE sync SET packet = ? WHERE community = ? AND member = ? AND global_time = ?",
                                               (buffer(message.packet), community.database_id, message.authentication.member.database_id, message.distribution.global_time))

                        # notify that global times have changed
                        # community.update_sync_range(message.meta, [message.distribution.global_time])

                else:
                    logger.warning("received message with duplicate community/member/global-time triplet from %s.  possibly malicious behaviour", message.candidate)

            # this message is a duplicate
            return True

    def _check_full_sync_distribution_batch(self, messages):
        """
        Ensure that we do not yet have the messages and that, if sequence numbers are enabled, we
        are not missing any previous messages.

        This method is called when a batch of messages with the FullSyncDistribution policy is
        received.  Duplicate messages will yield DropMessage.  And if enable_sequence_number is
        True, missing messages will yield the DelayMessageBySequence exception.

        @param messages: The messages that are to be checked.
        @type message: [Message.Implementation]

        @return: A generator with messages, DropMessage, or DelayMessageBySequence instances
        @rtype: [Message.Implementation|DropMessage|DelayMessageBySequence]
        """
        assert isinstance(messages, list)
        assert len(messages) > 0
        assert all(isinstance(message, Message.Implementation) for message in messages)
        assert all(message.community == messages[0].community for message in messages)
        assert all(message.meta == messages[0].meta for message in messages)

        # a message is considered unique when (creator, global-time),
        # i.e. (authentication.member.database_id, distribution.global_time), is unique.
        unique = set()
        execute = self._database.execute
        enable_sequence_number = messages[0].meta.distribution.enable_sequence_number

        # sort the messages by their (1) global_time and (2) binary packet
        messages = sorted(messages, lambda a, b: cmp(a.distribution.global_time, b.distribution.global_time) or cmp(a.packet, b.packet))

        # refuse messages where the global time is unreasonably high
        acceptable_global_time = messages[0].community.acceptable_global_time

        if enable_sequence_number:
            # obtain the highest sequence_number from the database
            highest = {}
            for message in messages:
                if not message.authentication.member.database_id in highest:
                    last_global_time, seq = execute(u"SELECT MAX(global_time), COUNT(*) FROM sync WHERE member = ? AND meta_message = ?",
                                                    (message.authentication.member.database_id, message.database_id)).next()
                    highest[message.authentication.member.database_id] = (last_global_time or 0, seq)

            # all messages must follow the sequence_number order
            for message in messages:
                if message.distribution.global_time > acceptable_global_time:
                    yield DropMessage(message, "global time is not within acceptable range (%d, we accept %d)" % (message.distribution.global_time, acceptable_global_time))
                    continue

                if not message.distribution.pruning.is_active():
                    yield DropMessage(message, "message has been pruned")
                    continue

                key = (message.authentication.member.database_id, message.distribution.global_time)
                if key in unique:
                    yield DropMessage(message, "duplicate message by member^global_time (1)")
                    continue

                unique.add(key)
                last_global_time, seq = highest[message.authentication.member.database_id]

                if seq >= message.distribution.sequence_number:
                    # we already have this message (drop)

                    # fetch the corresponding packet from the database (it should be binary identical)
                    global_time, packet = execute(u"SELECT global_time, packet FROM sync WHERE member = ? AND meta_message = ? ORDER BY global_time, packet LIMIT 1 OFFSET ?",
                                                  (message.authentication.member.database_id, message.database_id, message.distribution.sequence_number - 1)).next()
                    packet = str(packet)
                    if message.packet == packet:
                        yield DropMessage(message, "duplicate message by binary packet")
                        continue

                    else:
                        # we already have a message with this sequence number, but apparently both
                        # are signed/valid.  we need to discard one of them
                        if (global_time, packet) < (message.distribution.global_time, message.packet):
                            # we keep PACKET (i.e. the message that we currently have in our database)
                            yield DropMessage(message, "duplicate message by sequence number (1)")
                            continue

                        else:
                            # TODO we should undo the messages that we are about to remove (when applicable)
                            execute(u"DELETE FROM sync WHERE member = ? AND meta_message = ? AND global_time >= ?",
                                    (message.authentication.member.database_id, message.database_id, global_time))
                            logger.debug("removed %d entries from sync because the member created multiple sequences", self._database.changes)

                            # by deleting messages we changed SEQ and the HIGHEST cache
                            last_global_time, seq = execute(u"SELECT MAX(global_time), COUNT(*) FROM sync WHERE member = ? AND meta_message = ?",
                                                       (message.authentication.member.database_id, message.database_id)).next()
                            highest[message.authentication.member.database_id] = (last_global_time or 0, seq)
                            # we can allow MESSAGE to be processed

                if seq + 1 != message.distribution.sequence_number:
                    # we do not have the previous message (delay and request)
                    yield DelayMessageBySequence(message, seq + 1, message.distribution.sequence_number - 1)
                    continue

                # we have the previous message, check for duplicates based on community,
                # member, and global_time
                if self._is_duplicate_sync_message(message):
                    # we have the previous message (drop)
                    yield DropMessage(message, "duplicate message by global_time (1)")
                    continue

                # ensure that MESSAGE.distribution.global_time > LAST_GLOBAL_TIME
                if last_global_time and message.distribution.global_time <= last_global_time:
                    logger.debug("last_global_time: %d  message @%d", last_global_time, message.distribution.global_time)
                    yield DropMessage(message, "higher sequence number with lower global time than most recent message")
                    continue

                # we accept this message
                highest[message.authentication.member.database_id] = (message.distribution.global_time, seq + 1)
                yield message

        else:
            for message in messages:
                if message.distribution.global_time > acceptable_global_time:
                    yield DropMessage(message, "global time is not within acceptable range")
                    continue

                if not message.distribution.pruning.is_active():
                    yield DropMessage(message, "message has been pruned")
                    continue

                key = (message.authentication.member.database_id, message.distribution.global_time)
                if key in unique:
                    yield DropMessage(message, "duplicate message by member^global_time (2)")
                    continue

                unique.add(key)

                # check for duplicates based on community, member, and global_time
                if self._is_duplicate_sync_message(message):
                    # we have the previous message (drop)
                    yield DropMessage(message, "duplicate message by global_time (2)")
                    continue

                # we accept this message
                yield message

    def _check_last_sync_distribution_batch(self, messages):
        """
        Check that the messages do not violate any database consistency rules.

        This method is called when a batch of messages with the LastSyncDistribution policy is
        received.  An iterator will be returned where each element is either: DropMessage (for
        duplicate and old messages), DelayMessage (for messages that requires something before they
        can be processed), or Message.Implementation when the message does not violate any rules.

        The rules:

         - The combination community, member, global_time must be unique.

         - When the MemberAuthentication policy is used: the message owner may not have more than
           history_size messages in the database at any one time.  Hence, if this limit is reached
           and the new message is older than the older message that is already available, it is
           dropped.

         - When the DoubleMemberAuthentication policy is used: the members that signed the message
           may not have more than history_size messages in the database at any one time.  Hence, if
           this limit is reached and the new message is older than the older message that is already
           available, it is dropped.  Note that the signature order is not important.

        @param messages: The messages that are to be checked.
        @type message: [Message.Implementation]

        @return: A generator with Message.Implementation or DropMessage instances
        @rtype: [Message.Implementation|DropMessage]
        """
        assert isinstance(messages, list)
        assert len(messages) > 0
        assert all(isinstance(message, Message.Implementation) for message in messages)
        assert all(message.community == messages[0].community for message in messages)
        assert all(message.meta == messages[0].meta for message in messages)
        assert all(isinstance(message.authentication, (MemberAuthentication.Implementation, DoubleMemberAuthentication.Implementation)) for message in messages)

        def check_member_and_global_time(unique, times, message):
            """
            The member + global_time combination must always be unique in the database
            """
            assert isinstance(unique, set)
            assert isinstance(times, dict)
            assert isinstance(message, Message.Implementation)
            assert isinstance(message.distribution, LastSyncDistribution.Implementation)

            key = (message.authentication.member.database_id, message.distribution.global_time)
            if key in unique:
                return DropMessage(message, "already processed message by member^global_time")

            else:
                unique.add(key)

                if not message.authentication.member.database_id in times:
                    times[message.authentication.member.database_id] = [global_time for global_time, in self._database.execute(u"SELECT global_time FROM sync WHERE community = ? AND member = ? AND meta_message = ?",
                                                                                                                               (message.community.database_id, message.authentication.member.database_id, message.database_id))]
                    assert len(times[message.authentication.member.database_id]) <= message.distribution.history_size, [message.packet_id, message.distribution.history_size, times[message.authentication.member.database_id]]
                tim = times[message.authentication.member.database_id]

                if message.distribution.global_time in tim and self._is_duplicate_sync_message(message):
                    return DropMessage(message, "duplicate message by member^global_time (3)")

                elif len(tim) >= message.distribution.history_size and min(tim) > message.distribution.global_time:
                    # we have newer messages (drop)

                    # if the history_size is one, we can send that on message back because
                    # apparently the sender does not have this message yet
                    if message.distribution.history_size == 1:
                        try:
                            packet, = self._database.execute(u"SELECT packet FROM sync WHERE community = ? AND member = ? ORDER BY global_time DESC LIMIT 1",
                                                             (message.community.database_id, message.authentication.member.database_id)).next()
                        except StopIteration:
                            # TODO can still fail when packet is in one of the received messages
                            # from this batch.
                            pass
                        else:
                            self._statistics.dict_inc(self._statistics.outgoing, u"-sequence-")
                            self._endpoint.send([message.candidate], [str(packet)])

                    return DropMessage(message, "old message by member^global_time")

                else:
                    # we accept this message
                    tim.append(message.distribution.global_time)
                    return message

        def check_double_member_and_global_time(unique, times, message):
            """
            No other message may exist with this message.authentication.members / global_time
            combination, regardless of the ordering of the members
            """
            assert isinstance(unique, set)
            assert isinstance(times, dict)
            assert isinstance(message, Message.Implementation)
            assert isinstance(message.authentication, DoubleMemberAuthentication.Implementation)

            key = (message.authentication.member.database_id, message.distribution.global_time)
            if key in unique:
                logger.debug("drop %s %d@%d (in unique)", message.name, message.authentication.member.database_id, message.distribution.global_time)
                return DropMessage(message, "already processed message by member^global_time")

            else:
                unique.add(key)

                members = tuple(sorted(member.database_id for member in message.authentication.members))
                key = members + (message.distribution.global_time,)
                if key in unique:
                    logger.debug("drop %s %s@%d (in unique)", message.name, members, message.distribution.global_time)
                    return DropMessage(message, "already processed message by members^global_time")

                else:
                    unique.add(key)

                    if self._is_duplicate_sync_message(message):
                        # we have the previous message (drop)
                        logger.debug("drop %s %s@%d (_is_duplicate_sync_message)", message.name, members, message.distribution.global_time)
                        return DropMessage(message, "duplicate message by member^global_time (4)")

                    if not members in times:
                        # the next query obtains a list with all global times that we have in the
                        # database for all message.meta messages that were signed by
                        # message.authentication.members where the order of signing is not taken
                        # into account.
                        times[members] = dict((global_time, (packet_id, str(packet)))
                                              for global_time, packet_id, packet
                                              in self._database.execute(u"""
SELECT sync.global_time, sync.id, sync.packet
FROM sync
JOIN double_signed_sync ON double_signed_sync.sync = sync.id
WHERE sync.meta_message = ? AND double_signed_sync.member1 = ? AND double_signed_sync.member2 = ?
""",
                                                                        (message.database_id,) + members))
                        assert len(times[members]) <= message.distribution.history_size, [len(times[members]), message.distribution.history_size]
                    tim = times[members]

                    if message.distribution.global_time in tim:
                        packet_id, have_packet = tim[message.distribution.global_time]

                        if message.packet == have_packet:
                            # exact binary duplicate, do NOT process the message
                            logger.debug("received identical message %s %s@%d from %s", message.name, members, message.distribution.global_time, message.candidate)
                            return DropMessage(message, "duplicate message by binary packet (1)")

                        else:
                            signature_length = sum(member.signature_length for member in message.authentication.members)
                            member_authentication_begin = 23  # version, version, community-id, message-type
                            member_authentication_end = member_authentication_begin + 20 * len(message.authentication.members)
                            if (have_packet[:member_authentication_begin] == message.packet[:member_authentication_begin] and
                                have_packet[member_authentication_end:signature_length] == message.packet[member_authentication_end:signature_length]):
                                # the message payload is binary unique (only the member order or signatures are different)
                                logger.debug("received identical message with different member-order or signatures %s %s@%d from %s", message.name, members, message.distribution.global_time, message.candidate)

                                if have_packet < message.packet:
                                    # replace our current message with the other one
                                    self._database.execute(u"UPDATE sync SET member = ?, packet = ? WHERE id = ?",
                                                           (message.authentication.member.database_id, buffer(message.packet), packet_id))

                                    return DropMessage(message, "replaced existing packet with other packet with the same payload")

                                return DropMessage(message, "not replacing existing packet with other packet with the same payload")

                            else:
                                logger.warning("received message with duplicate community/members/global-time triplet from %s.  possibly malicious behavior", message.candidate)
                                return DropMessage(message, "duplicate message by binary packet (2)")

                    elif len(tim) >= message.distribution.history_size and min(tim) > message.distribution.global_time:
                        # we have newer messages (drop)

                        # if the history_size is one, we can sent that on message back because
                        # apparently the sender does not have this message yet
                        if message.distribution.history_size == 1:
                            packet_id, have_packet = tim.values()[0]
                            self._statistics.dict_inc(self._statistics.outgoing, u"-sequence-")
                            self._endpoint.send([message.candidate], [have_packet])

                        logger.debug("drop %s %s@%d (older than %s)", message.name, members, message.distribution.global_time, min(tim))
                        return DropMessage(message, "old message by members^global_time")

                    else:
                        # we accept this message
                        logger.debug("accept %s %s@%d", message.name, members, message.distribution.global_time)
                        tim[message.distribution.global_time] = (0, message.packet)
                        return message

        # meta message
        meta = messages[0].meta

        # sort the messages by their (1) global_time and (2) binary packet
        messages = sorted(messages, lambda a, b: cmp(a.distribution.global_time, b.distribution.global_time) or cmp(a.packet, b.packet))

        # refuse messages where the global time is unreasonably high
        acceptable_global_time = meta.community.acceptable_global_time
        messages = [message if message.distribution.global_time <= acceptable_global_time else DropMessage(message, "global time is not within acceptable range") for message in messages]

        # refuse messages that have been pruned (or soon will be)
        messages = [DropMessage(message, "message has been pruned") if isinstance(message, Message.Implementation) and not message.distribution.pruning.is_active() else message for message in messages]

        if isinstance(meta.authentication, MemberAuthentication):
            # a message is considered unique when (creator, global-time), i.r. (authentication.member,
            # distribution.global_time), is unique.  UNIQUE is used in the check_member_and_global_time
            # function
            unique = set()
            times = {}
            messages = [message if isinstance(message, DropMessage) else check_member_and_global_time(unique, times, message) for message in messages]

        # instead of storing HISTORY_SIZE messages for each authentication.member, we will store
        # HISTORY_SIZE messages for each combination of authentication.members.
        else:
            assert isinstance(meta.authentication, DoubleMemberAuthentication)
            unique = set()
            times = {}
            messages = [message if isinstance(message, DropMessage) else check_double_member_and_global_time(unique, times, message) for message in messages]

        return messages

    def _check_direct_distribution_batch(self, messages):
        """
        Returns the messages in the correct processing order.

        This method is called when a message with the DirectDistribution policy is received.  This
        message is not stored and hence we will not be able to see if we have already received this
        message.

        Receiving the same DirectDistribution multiple times indicates that the sending -wanted- to
        send this message multiple times.

        @param messages: Ignored.
        @type messages: [Message.Implementation]

        @return: All messages that are not dropped, i.e. all messages
        @rtype: [Message.Implementation]
        """
        # sort the messages by their (1) global_time and (2) binary packet
        messages = sorted(messages, lambda a, b: cmp(a.distribution.global_time, b.distribution.global_time) or cmp(a.packet, b.packet))

        # direct messages tell us what other people believe is the current global_time
        community = messages[0].community
        for message in messages:
            if isinstance(message.candidate, WalkCandidate):
                message.candidate.global_time = message.distribution.global_time

        return messages

    def load_message(self, community, member, global_time, verify=False):
        """
        Returns the message identified by community, member, and global_time.

        Each message is uniquely identified by the community that it is created in, the member it is
        created by and the global time when it is created.  Using these three parameters we return
        the associated the Message.Implementation instance.  None is returned when we do not have
        this message or it can not be decoded.
        """
        try:
            packet_id, packet = self._database.execute(u"SELECT id, packet FROM sync WHERE community = ? AND member = ? AND global_time = ? LIMIT 1",
                                                       (community.database_id, member.database_id, global_time)).next()
        except StopIteration:
            return None

        # find associated conversion
        try:
            conversion = community.get_conversion_for_packet(packet)
        except KeyError:
            logger.warning("unable to convert a %d byte packet (unknown conversion)", len(packet))
            return None

        # attempt conversion
        try:
            message = conversion.decode_message(LoopbackCandidate(), packet, verify)

        except (DropPacket, DelayPacket) as exception:
            logger.warning("unable to convert a %d byte packet (%s)", len(packet), exception)
            return None

        message.packet_id = packet_id
        return message

    def convert_packet_to_meta_message(self, packet, community=None, load=True, auto_load=True):
        """
        Returns the Message representing the packet or None when no conversion is possible.
        """
        if __debug__:
            from .community import Community
        assert isinstance(packet, str)
        assert isinstance(community, (type(None), Community))
        assert isinstance(load, bool)
        assert isinstance(auto_load, bool)

        # find associated community
        if not community:
            try:
                community = self.get_community(packet[2:22], load, auto_load)
            except KeyError:
                logger.warning("unable to convert a %d byte packet (unknown community)", len(packet))
                return None

        # find associated conversion
        try:
            conversion = community.get_conversion_for_packet(packet)
        except KeyError:
            logger.warning("unable to convert a %d byte packet (unknown conversion)", len(packet))
            return None

        try:
            return conversion.decode_meta_message(packet)

        except (DropPacket, DelayPacket) as exception:
            logger.warning("unable to convert a %d byte packet (%s)", len(packet), exception)
            return None

    def convert_packet_to_message(self, packet, community=None, load=True, auto_load=True, candidate=None, verify=True):
        """
        Returns the Message.Implementation representing the packet or None when no conversion is
        possible.
        """
        if __debug__:
            from .community import Community
        assert isinstance(packet, str), type(packet)
        assert community is None or isinstance(community, Community), type(community)
        assert isinstance(load, bool), type(load)
        assert isinstance(auto_load, bool), type(auto_load)
        assert candidate is None or isinstance(candidate, Candidate), type(candidate)

        # find associated community
        if not community:
            try:
                community = self.get_community(packet[2:22], load, auto_load)
            except KeyError:
                logger.warning("unable to convert a %d byte packet (unknown community)", len(packet))
                return None

        # find associated conversion
        try:
            conversion = community.get_conversion_for_packet(packet)
        except KeyError:
            logger.warning("unable to convert a %d byte packet (unknown conversion)", len(packet))
            return None

        try:
            return conversion.decode_message(LoopbackCandidate() if candidate is None else candidate, packet, verify)

        except (DropPacket, DelayPacket) as exception:
            logger.warning("unable to convert a %d byte packet (%s)", len(packet), exception)
            return None

    def convert_packets_to_messages(self, packets, community=None, load=True, auto_load=True, candidate=None, verify=True):
        """
        Returns a list with messages representing each packet or None when no conversion is
        possible.
        """
        assert isinstance(packets, (list, tuple)), type(packets)
        assert all(isinstance(packet, str) for packet in packets), [type(packet) for packet in packets]
        return [self.convert_packet_to_message(packet, community, load, auto_load, candidate, verify) for packet in packets]

    def on_incoming_packets(self, packets, cache=True, timestamp=0.0):
        """
        Process incoming UDP packets.

        This method is called to process one or more UDP packets.  This occurs when new packets are
        received, to attempt to process previously delayed packets, or when a member explicitly
        creates a packet to process.  The last option should only occur for debugging purposes.

        All the received packets are processed in batches, a batch consists of all packets for the
        same community and the same meta message.  Batches are formed with the following steps:

         1. The associated community is retrieved.  Failure results in packet drop.

         2. The associated conversion is retrieved.  Failure results in packet drop, this probably
            indicates that we are running outdated software.

         3. The associated meta message is retrieved.  Failure results in a packet drop, this
            probably indicates that we are running outdated software.

        All packets are grouped by their meta message.  All batches are scheduled based on the
        meta.batch.max_window and meta.batch.priority.  Finally, the candidate table is updated in
        regards to the incoming source addresses.

        @param packets: The sequence of packets.
        @type packets: [(address, packet)]
        """
        assert isinstance(packets, (tuple, list)), packets
        assert len(packets) > 0, packets
        assert all(isinstance(packet, tuple) for packet in packets), packets
        assert all(len(packet) == 2 for packet in packets), packets
        assert all(isinstance(packet[0], Candidate) for packet in packets), packets
        assert all(isinstance(packet[1], str) for packet in packets), packets
        assert isinstance(cache, bool), cache
        assert isinstance(timestamp, float), timestamp

        self._statistics.received_count += len(packets)

        sort_key = lambda tup: (tup[0].batch.priority, tup[0])  # meta, address, packet, conversion
        groupby_key = lambda tup: tup[0]  # meta, address, packet, conversion
        for meta, iterator in groupby(sorted(self._convert_packets_into_batch(packets), key=sort_key), key=groupby_key):
            batch = [(meta.community.candidates.get(candidate.sock_addr) or self._bootstrap_candidates.get(candidate.sock_addr) or candidate, packet, conversion)
                     for _, candidate, packet, conversion
                     in iterator]

            # schedule batch processing (taking into account the message priority)
            if meta.batch.enabled and cache:
                if meta in self._batch_cache:
                    task_identifier, current_timestamp, current_batch = self._batch_cache[meta]
                    current_batch.extend(batch)
                    logger.debug("adding %d %s messages to existing cache", len(batch), meta.name)

                else:
                    current_timestamp = timestamp
                    current_batch = batch
                    task_identifier = self._callback.register(self._on_batch_cache_timeout, (meta, current_timestamp, current_batch), delay=meta.batch.max_window, priority=meta.batch.priority)
                    self._batch_cache[meta] = (task_identifier, current_timestamp, current_batch)
                    logger.debug("new cache with %d %s messages (batch window: %d)", len(batch), meta.name, meta.batch.max_window)

                while len(current_batch) > meta.batch.max_size:
                    # batch exceeds maximum size, schedule first max_size immediately
                    batch, current_batch = current_batch[:meta.batch.max_size], current_batch[meta.batch.max_size:]
                    logger.debug("schedule processing %d %s messages immediately (exceeded batch size)", len(batch), meta.name)
                    self._callback.register(self._on_batch_cache_timeout, (meta, current_timestamp, batch), priority=meta.batch.priority)

                    # we can not use callback.replace_register because
                    # it would not re-schedule the task, i.e. not at
                    # the end of the task queue
                    self._callback.unregister(task_identifier)
                    task_identifier = self._callback.register(self._on_batch_cache_timeout, (meta, timestamp, current_batch), delay=meta.batch.max_window, priority=meta.batch.priority)
                    self._batch_cache[meta] = (task_identifier, timestamp, current_batch)

            else:
                # ignore cache, process batch immediately
                logger.debug("processing %d %s messages immediately", len(batch), meta.name)
                self._on_batch_cache(meta, batch)

    def _on_batch_cache_timeout(self, meta, timestamp, batch):
        """
        Start processing a batch of messages once the cache timeout occurs.

        This method is called meta.batch.max_window seconds after the first message in this batch
        arrived.  All messages in this batch have been 'cached' together in self._batch_cache[meta].
        Hopefully the delay caused the batch to collect as many messages as possible.
        """
        assert isinstance(meta, Message)
        assert isinstance(timestamp, float)
        assert isinstance(batch, list)
        assert len(batch) > 0
        logger.debug("processing %sx %s batched messages", len(batch), meta.name)

        if meta in self._batch_cache and id(self._batch_cache[meta][2]) == id(batch):
            logger.debug("pop batch cache for %sx %s", len(batch), meta.name)
            self._batch_cache.pop(meta)

        if not self._communities.get(meta.community.cid, None) == meta.community:
            logger.warning("dropped %sx %s packets (community no longer loaded)", len(batch), meta.name)
            self._statistics.dict_inc(self._statistics.drop, "on_batch_cache_timeout: community no longer loaded", len(batch))
            self._statistics.drop_count += len(batch)
            return 0

        if meta.batch.enabled and timestamp > 0.0 and meta.batch.max_age + timestamp <= time():
            logger.warning("dropped %sx %s packets (can not process these messages on time)", len(batch), meta.name)
            self._statistics.dict_inc(self._statistics.drop, "on_batch_cache_timeout: can not process these messages on time", len(batch))
            self._statistics.drop_count += len(batch)
            return 0

        return self._on_batch_cache(meta, batch)

    def _on_batch_cache(self, meta, batch):
        """
        Start processing a batch of messages.

        The batch is processed in the following steps:

         1. All duplicate binary packets are removed.

         2. All binary packets are converted into Message.Implementation instances.  Some packets
            are dropped or delayed at this stage.

         3. All remaining messages are passed to on_message_batch.
        """
        # convert binary packets into Message.Implementation instances
        messages = list(self._convert_batch_into_messages(batch))
        assert all(isinstance(message, Message.Implementation) for message in messages), "_convert_batch_into_messages must return only Message.Implementation instances"
        assert all(message.meta == meta for message in messages), "All Message.Implementation instances must be in the same batch"
        logger.debug("%d %s messages after conversion", len(messages), meta.name)

        # handle the incoming messages
        if messages:
            self.on_message_batch(messages)

    def on_messages(self, messages):
        batches = dict()
        for message in messages:
            if not message.meta in batches:
                batches[message.meta] = set()
            batches[message.meta].add(message)

        for messages in batches.itervalues():
            self.on_message_batch(list(messages))

    def on_message_batch(self, messages):
        """
        Process one batch of messages.

        This method is called to process one or more Message.Implementation instances that all have
        the same meta message.  This occurs when new packets are received, to attempt to process
        previously delayed messages, or when a member explicitly creates a message to process.  The
        last option should only occur for debugging purposes.

        The messages are processed with the following steps:

         1. Messages created by a member in our blacklist are droped.

         2. Messages that are old or duplicate, based on their distribution policy, are dropped.

         3. The meta.check_callback(...) is used to allow messages to be dropped or delayed.

         4. Messages are stored, based on their distribution policy.

         5. The meta.handle_callback(...) is used to process the messages.

        @param packets: The sequence of messages with the same meta message from the same community.
        @type packets: [Message.Implementation]
        """
        assert isinstance(messages, list)
        assert len(messages) > 0
        assert all(isinstance(message, Message.Implementation) for message in messages)
        assert all(message.community == messages[0].community for message in messages)
        assert all(message.meta == messages[0].meta for message in messages)

        def _filter_fail(message):
            if isinstance(message, DelayMessage):
                logger.debug("%s delay %s (%s)", message.delayed.candidate, message.delayed, message)

                if message.create_request():
                    self._statistics.delay_send += 1
                self._statistics.dict_inc(self._statistics.delay, "om_message_batch:%s" % message.delayed)
                self._statistics.delay_count += 1
                return False

            elif isinstance(message, DropMessage):
                logger.debug("%s drop: %s (%s)", message.dropped.candidate, message.dropped.name, message)
                self._statistics.dict_inc(self._statistics.drop, "on_message_batch:%s" % message)
                self._statistics.drop_count += 1
                return False

            else:
                return True

        meta = messages[0].meta
        debug_count = len(messages)
        debug_begin = time()

        # drop all duplicate or old messages
        assert type(meta.distribution) in self._check_distribution_batch_map
        messages = list(self._check_distribution_batch_map[type(meta.distribution)](messages))
        assert len(messages) > 0  # should return at least one item for each message
        assert all(isinstance(message, (Message.Implementation, DropMessage, DelayMessage)) for message in messages)

        # handle/remove DropMessage and DelayMessage instances
        messages = [message for message in messages if isinstance(message, Message.Implementation) or _filter_fail(message)]
        if not messages:
            return 0

        # check all remaining messages on the community side.  may yield Message.Implementation,
        # DropMessage, and DelayMessage instances
        try:
            messages = list(meta.check_callback(messages))
        except:
            logger.exception("exception during check_callback for %s", meta.name)
            return 0
        assert len(messages) >= 0  # may return zero messages
        assert all(isinstance(message, (Message.Implementation, DropMessage, DelayMessage)) for message in messages)

        if len(messages) == 0:
            logger.warning("%s yielded zero messages, drop, or delays.  This is allowed but likely to be an error.", meta.check_callback)

        # handle/remove DropMessage and DelayMessage instances
        messages = [message for message in messages if _filter_fail(message)]
        if not messages:
            return 0

        logger.debug("in... %d %s messages from %s", len(messages), meta.name, " ".join(str(candidate) for candidate in set(message.candidate for message in messages)))

        # store to disk and update locally
        if self.store_update_forward(messages, True, True, False):

            self._statistics.dict_inc(self._statistics.success, meta.name, len(messages))
            self._statistics.success_count += len(messages)

            # tell what happened
            debug_end = time()
            if debug_end - debug_begin > 1.0:
                logger.warning("handled %d/%d %.2fs %s messages (with %fs cache window)", len(messages), debug_count, (debug_end - debug_begin), meta.name, meta.batch.max_window)
            else:
                logger.debug("handled %d/%d %.2fs %s messages (with %fs cache window)", len(messages), debug_count, (debug_end - debug_begin), meta.name, meta.batch.max_window)

            # return the number of messages that were correctly handled (non delay, duplictes, etc)
            return len(messages)

        return 0

    def _convert_packets_into_batch(self, packets):
        """
        Convert a list with one or more (candidate, data) tuples into a list with zero or more
        (Message, (candidate, packet, conversion)) tuples using a generator.

        # 22/06/11 boudewijn: no longer checks for duplicates.  duplicate checking is pointless
        # because new duplicates may be introduced because of the caching mechanism.
        #
        # Duplicate packets are removed.  This will result in drops when two we receive the exact same
        # binary packet from multiple nodes.  While this is usually not a problem, packets are usually
        # signed and hence unique, in rare cases this may result in invalid drops.

        Packets from invalid sources are removed.  The is_valid_destination_address is used to
        determine if the address that the candidate points to is valid.

        Packets associated with an unknown community are removed.  Packets from a known community
        encoded in an unknown conversion, are also removed.

        The results can be used to easily create a dictionary batch using
         > batch = dict(_convert_packets_into_batch(packets))
        """
        assert isinstance(packets, (tuple, list))
        assert len(packets) > 0
        assert all(isinstance(packet, tuple) for packet in packets)
        assert all(len(packet) == 2 for packet in packets)
        assert all(isinstance(packet[0], Candidate) for packet in packets)
        assert all(isinstance(packet[1], str) for packet in packets)

        for candidate, packet in packets:
            # find associated community
            try:
                community = self.get_community(packet[2:22])
            except KeyError:
                logger.warning("drop a %d byte packet (received packet for unknown community) from %s", len(packet), candidate)
                self._statistics.dict_inc(self._statistics.drop, "_convert_packets_into_batch:unknown community")
                self._statistics.drop_count += 1
                continue

            # find associated conversion
            try:
                conversion = community.get_conversion_for_packet(packet)
            except KeyError:
                logger.warning("drop a %d byte packet (received packet for unknown conversion) from %s", len(packet), candidate)
                self._statistics.dict_inc(self._statistics.drop, "_convert_packets_into_batch:unknown conversion")
                self._statistics.drop_count += 1
                continue

            try:
                # convert binary data into the meta message
                yield conversion.decode_meta_message(packet), candidate, packet, conversion

            except DropPacket as exception:
                logger.warning("drop a %d byte packet (%s) from %s", len(packet), exception, candidate)
                self._statistics.dict_inc(self._statistics.drop, "_convert_packets_into_batch:decode_meta_message:%s" % exception)
                self._statistics.drop_count += 1

    def _convert_batch_into_messages(self, batch):
        if __debug__:
            from .conversion import Conversion
        assert isinstance(batch, (list, set))
        assert len(batch) > 0
        assert all(isinstance(x, tuple) for x in batch)
        assert all(len(x) == 3 for x in batch)

        for candidate, packet, conversion in batch:
            assert isinstance(candidate, Candidate)
            assert isinstance(packet, str)
            assert isinstance(conversion, Conversion)

            try:
                # convert binary data to internal Message
                yield conversion.decode_message(candidate, packet)

            except DropPacket as exception:
                logger.warning("drop a %d byte packet (%s) from %s", len(packet), exception, candidate)
                self._statistics.dict_inc(self._statistics.drop, "_convert_batch_into_messages:%s" % exception)
                self._statistics.drop_count += 1

            except DelayPacket as delay:
                logger.debug("delay a %d byte packet (%s) from %s", len(packet), delay, candidate)
                if delay.create_request(candidate, packet):
                    self._statistics.delay_send += 1
                self._statistics.dict_inc(self._statistics.delay, "_convert_batch_into_messages:%s" % delay)
                self._statistics.delay_count += 1

    def _store(self, messages):
        """
        Store a message in the database.

        Messages with the Last- or Full-SyncDistribution policies need to be stored in the database
        to allow them to propagate to other members.

        Messages with the LastSyncDistribution policy may also cause an older message to be removed
        from the database.

        Messages created by a member that we have marked with must_store will also be stored in the
        database, and hence forwarded to others.

        @param message: The unstored message with the SyncDistribution policy.
        @type message: Message.Implementation
        """
        assert isinstance(messages, list)
        assert len(messages) > 0
        assert all(isinstance(message, Message.Implementation) for message in messages)
        assert all(message.community == messages[0].community for message in messages)
        assert all(message.meta == messages[0].meta for message in messages)
        assert all(isinstance(message.distribution, SyncDistribution.Implementation) for message in messages)
        # ensure no duplicate messages are present, this MUST HAVE been checked before calling this
        # method!
        assert len(messages) == len(set((message.authentication.member.database_id, message.distribution.global_time) for message in messages)), messages[0].name

        meta = messages[0].meta
        logger.debug("attempting to store %d %s messages", len(messages), meta.name)
        is_double_member_authentication = isinstance(meta.authentication, DoubleMemberAuthentication)
        highest_global_time = 0

        # update_sync_range = set()
        for message in messages:
            # the signature must be set
            assert isinstance(message.authentication, (MemberAuthentication.Implementation, DoubleMemberAuthentication.Implementation)), message.authentication
            assert message.authentication.is_signed
            assert not message.packet[-10:] == "\x00" * 10, message.packet[-10:].encode("HEX")
            # we must have the identity message as well
            assert message.authentication.encoding == "bin" or message.authentication.member.has_identity(message.community), [message, message.community, message.authentication.member.database_id]

            logger.debug("%s %d@%d", message.name, message.authentication.member.database_id, message.distribution.global_time)

            # add packet to database
            self._database.execute(u"INSERT INTO sync (community, member, global_time, meta_message, packet) VALUES (?, ?, ?, ?, ?)",
                    (message.community.database_id,
                     message.authentication.member.database_id,
                     message.distribution.global_time,
                     message.database_id,
                     buffer(message.packet)))
            # update_sync_range.add(message.distribution.global_time)
            if __debug__:
                # must have stored one entry
                assert self._database.changes == 1
                # when sequence numbers are enabled, we must have exactly
                # message.distribution.sequence_number messages in the database
                if isinstance(message.distribution, FullSyncDistribution) and message.distribution.enable_sequence_number:
                    count_ = self._database.execute(u"SELECT COUNT(*) FROM sync WHERE meta_message = ? AND member = ?", (message.database_id, message.authentication.member.database_id)).next()
                    assert count_ == message.distribution.sequence_number, [count_, message.distribution.sequence_number]

            # ensure that we can reference this packet
            message.packet_id = self._database.last_insert_rowid
            logger.debug("stored message %s in database at row %d", message.name, message.packet_id)

            if is_double_member_authentication:
                member1 = message.authentication.members[0].database_id
                member2 = message.authentication.members[1].database_id
                self._database.execute(u"INSERT INTO double_signed_sync (sync, member1, member2) VALUES (?, ?, ?)",
                                       (message.packet_id, member1, member2) if member1 < member2 else (message.packet_id, member2, member1))
                assert self._database.changes == 1

            # update global time
            highest_global_time = max(highest_global_time, message.distribution.global_time)

        if isinstance(meta.distribution, LastSyncDistribution):
            # delete packets that have become obsolete
            items = set()
            if is_double_member_authentication:
                order = lambda member1, member2: (member1, member2) if member1 < member2 else (member2, member1)
                for member1, member2 in set(order(message.authentication.members[0].database_id, message.authentication.members[1].database_id) for message in messages):
                    assert member1 < member2, [member1, member2]
                    all_items = list(self._database.execute(u"""
SELECT sync.id, sync.global_time
FROM sync
JOIN double_signed_sync ON double_signed_sync.sync = sync.id
WHERE sync.meta_message = ? AND double_signed_sync.member1 = ? AND double_signed_sync.member2 = ?
ORDER BY sync.global_time, sync.packet""", (meta.database_id, member1, member2)))
                    if len(all_items) > meta.distribution.history_size:
                        items.update(all_items[:len(all_items) - meta.distribution.history_size])

            else:
                for member_database_id in set(message.authentication.member.database_id for message in messages):
                    all_items = list(self._database.execute(u"""
SELECT id, global_time
FROM sync
WHERE meta_message = ? AND member = ?
ORDER BY global_time""", (meta.database_id, member_database_id)))
                    if len(all_items) > meta.distribution.history_size:
                        items.update(all_items[:len(all_items) - meta.distribution.history_size])

            if items:
                self._database.executemany(u"DELETE FROM sync WHERE id = ?", [(syncid,) for syncid, _ in items])
                assert len(items) == self._database.changes
                logger.debug("deleted %d messages", self._database.changes)

                if is_double_member_authentication:
                    self._database.executemany(u"DELETE FROM double_signed_sync WHERE sync = ?", [(syncid,) for syncid, _ in items])
                    assert len(items) == self._database.changes

                # update_sync_range.update(global_time for _, _, global_time in items)

            # 12/10/11 Boudewijn: verify that we do not have to many packets in the database
            if __debug__:
                if not is_double_member_authentication:
                    for message in messages:
                        history_size, = self._database.execute(u"SELECT COUNT(*) FROM sync WHERE meta_message = ? AND member = ?", (message.database_id, message.authentication.member.database_id)).next()
                        assert history_size <= message.distribution.history_size, [count, message.distribution.history_size, message.authentication.member.database_id]

        # update the global time
        meta.community.update_global_time(highest_global_time)

        meta.community.dispersy_store(messages)

        # if update_sync_range:
        # notify that global times have changed
        #     meta.community.update_sync_range(meta, update_sync_range)

    @property
    def bootstrap_candidates(self):
        return self._bootstrap_candidates.itervalues()

    def estimate_lan_and_wan_addresses(self, sock_addr, lan_address, wan_address):
        """
        We received a message from SOCK_ADDR claiming to have LAN_ADDRESS and WAN_ADDRESS, returns
        the estimated LAN and WAN address for this node.

        The returns LAN and WAN addresses are either modified when we know they are incorrect (based
        on the reported sock_addr) or they remain unchanged.  Hence the returned addresses may be
        ("0.0.0.0", 0).
        """
        assert self.is_valid_address(sock_addr), sock_addr

        if any(sock_addr[0] in interface for interface in self._local_interfaces):
            # is SOCK_ADDR is on our local LAN, hence LAN_ADDRESS should be SOCK_ADDR
            if sock_addr != lan_address:
                logger.debug("estimate someones LAN address is %s (LAN was %s, WAN stays %s)",
                             sock_addr, lan_address, wan_address)
                lan_address = sock_addr

        else:
            # is SOCK_ADDR is outside our local LAN, hence WAN_ADDRESS should be SOCK_ADDR
            if sock_addr != wan_address:
                logger.info("estimate someones WAN address is %s (WAN was %s, LAN stays %s)",
                            sock_addr, wan_address, lan_address)
                wan_address = sock_addr

        return lan_address, wan_address

    def take_step(self, community, allow_sync):
        if community.cid in self._communities:
            candidate = community.dispersy_get_walk_candidate()
            if candidate:
                assert community.my_member.private_key
                logger.debug("%s %s taking step towards %s", community.cid.encode("HEX"), community.get_classification(), candidate)
                community.create_introduction_request(candidate, allow_sync)
                return True
            else:
                logger.debug("%s %s no candidate to take step", community.cid.encode("HEX"), community.get_classification())
                return False

    def create_introduction_request(self, community, destination, allow_sync, forward=True):
        assert isinstance(destination, WalkCandidate), [type(destination), destination]

        cache = community.request_cache.add(IntroductionRequestCache(community, destination))
        destination.walk(time(), cache.timeout_delay)
        community.add_candidate(destination)

        # decide if the requested node should introduce us to someone else
        # advice = random() < 0.5 or len(community.candidates) <= 5
        advice = True

        # obtain sync range
        if not allow_sync or isinstance(destination, BootstrapCandidate):
            # do not request a sync when we connecting to a bootstrap candidate
            sync = None

        else:
            # flush any sync-able items left in the cache before we create a sync
            flush_list = [(meta, tup) for meta, tup in self._batch_cache.iteritems() if meta.community == community and isinstance(meta.distribution, SyncDistribution)]
            flush_list.sort(key=lambda tup: tup[0].batch.priority, reverse=True)
            for meta, (task_identifier, timestamp, batch) in flush_list:
                logger.debug("flush cached %dx %s messages (id: %s)", len(batch), meta.name, task_identifier)
                self._callback.unregister(task_identifier)
                self._on_batch_cache_timeout(meta, timestamp, batch)

            sync = community.dispersy_claim_sync_bloom_filter(cache)
            if __debug__:
                assert sync is None or isinstance(sync, tuple), sync
                if not sync is None:
                    assert len(sync) == 5, sync
                    time_low, time_high, modulo, offset, bloom_filter = sync
                    assert isinstance(time_low, (int, long)), time_low
                    assert isinstance(time_high, (int, long)), time_high
                    assert isinstance(modulo, int), modulo
                    assert isinstance(offset, int), offset
                    assert isinstance(bloom_filter, BloomFilter), bloom_filter

                    # verify that the bloom filter is correct
                    try:
                        packets = [str(packet) for packet, in self._database.execute(u"""
SELECT sync.packet
FROM sync
JOIN meta_message ON meta_message.id = sync.meta_message
WHERE sync.community = ? AND meta_message.priority > 32 AND sync.undone = 0 AND global_time BETWEEN ? AND ? AND (sync.global_time + ?) % ? = 0""",
                                                                                     (community.database_id, time_low, community.global_time if time_high == 0 else time_high, offset, modulo))]
                    except OverflowError:
                        logger.error("time_low:  %d", time_low)
                        logger.error("time_high: %d", time_high)
                        logger.error("2**63 - 1: %d", 2 ** 63 - 1)
                        logger.exception("the sqlite3 python module can not handle values 2**63 or larger.  limit time_low and time_high to 2**63-1")
                        assert False

                    # BLOOM_FILTER must be the same after transmission
                    test_bloom_filter = BloomFilter(bloom_filter.bytes, bloom_filter.functions, prefix=bloom_filter.prefix)
                    assert bloom_filter.bytes == test_bloom_filter.bytes, "problem with the long <-> binary conversion"
                    assert list(bloom_filter.not_filter((packet,) for packet in packets)) == [], "does not have all correct bits set before transmission"
                    assert list(test_bloom_filter.not_filter((packet,) for packet in packets)) == [], "does not have all correct bits set after transmission"

                    # BLOOM_FILTER must have been correctly filled
                    test_bloom_filter.clear()
                    test_bloom_filter.add_keys(packets)
                    if not bloom_filter.bytes == bloom_filter.bytes:
                        if bloom_filter.bits_checked < test_bloom_filter.bits_checked:
                            logger.error("%d bits in: %s", bloom_filter.bits_checked, bloom_filter.bytes.encode("HEX"))
                            logger.error("%d bits in: %s", test_bloom_filter.bits_checked, test_bloom_filter.bytes.encode("HEX"))
                            assert False, "does not match the given range [%d:%d] %%%d+%d packets:%d" % (time_low, time_high, modulo, offset, len(packets))

        meta_request = community.get_meta_message(u"dispersy-introduction-request")
        request = meta_request.impl(authentication=(community.my_member,),
                                    distribution=(community.global_time,),
                                    destination=(destination,),
                                    payload=(destination.sock_addr, self._lan_address, self._wan_address, advice, self._connection_type, sync, cache.number))

        if forward:
            if sync:
                time_low, time_high, modulo, offset, _ = sync
                logger.debug("%s %s sending introduction request to %s [%d:%d] %%%d+%d", community.cid.encode("HEX"), type(community), destination, time_low, time_high, modulo, offset)
            else:
                logger.debug("%s %s sending introduction request to %s", community.cid.encode("HEX"), type(community), destination)

            self._statistics.walk_attempt += 1
            if isinstance(destination, BootstrapCandidate):
                self._statistics.walk_bootstrap_attempt += 1
            if request.payload.advice:
                self._statistics.walk_advice_outgoing_request += 1
            self._statistics.dict_inc(self._statistics.outgoing_introduction_request, destination.sock_addr)

            self._forward([request])

        return request

    def check_introduction_request(self, messages):
        """
        We received a dispersy-introduction-request message.
        """
        community = messages[0].community
        for message in messages:
            # 25/01/12 Boudewijn: during all DAS2 NAT node314 often sends requests to herself.  This
            # results in more candidates (all pointing to herself) being added to the candidate
            # list.  This converges to only sending requests to herself.  To prevent this we will
            # drop all requests that have an outstanding identifier.  This is not a perfect
            # solution, but the change that two nodes select the same identifier and send requests
            # to each other is relatively small.
            # 30/10/12 Niels: additionally check if both our lan_addresses are the same. They should
            # be if we're sending it to ourself. Not checking wan_address as that is subject to change.
            if community.request_cache.has(IntroductionRequestCache.create_identifier(message.payload.identifier)) and \
                    self._lan_address == message.payload.source_lan_address:
                logger.debug("dropping dispersy-introduction-request, this identifier is already in use.")
                yield DropMessage(message, "Duplicate identifier from %s (most likely received from our self)" % str(message.candidate))
                continue

            logger.debug("accepting dispersy-introduction-request from %s", message.candidate)
            yield message

    def on_introduction_request(self, messages):
        community = messages[0].community
        meta_introduction_response = community.get_meta_message(u"dispersy-introduction-response")
        meta_puncture_request = community.get_meta_message(u"dispersy-puncture-request")
        responses = []
        requests = []
        now = time()
        self._statistics.walk_advice_incoming_request += len(messages)

        #
        # make all candidates available for introduction
        #
        for message in messages:
            candidate = community.get_walkcandidate(message)
            message._candidate = candidate
            if not candidate:
                continue

            payload = message.payload

            # apply vote to determine our WAN address
            self.wan_address_vote(payload.destination_address, candidate)

            # until we implement a proper 3-way handshake we are going to assume that the creator of
            # this message is associated to this candidate
            candidate.associate(message.authentication.member)

            # update sender candidate
            source_lan_address, source_wan_address = self.estimate_lan_and_wan_addresses(candidate.sock_addr, payload.source_lan_address, payload.source_wan_address)
            candidate.update(candidate.tunnel, source_lan_address, source_wan_address, payload.connection_type)
            candidate.stumble(now)
            community.add_candidate(candidate)

            community.filter_duplicate_candidate(candidate)
            logger.debug("received introduction request from %s", candidate)

        #
        # process the walker part of the request
        #

        for message in messages:
            payload = message.payload
            candidate = message.candidate
            if not candidate:
                continue

            if payload.advice:
                introduced = community.dispersy_get_introduce_candidate(candidate)
                if introduced == None:
                    logger.debug("no candidates available to introduce")
            else:
                introduced = None

            if introduced:
                logger.debug("telling %s that %s exists %s", candidate, introduced, type(community))
                self._statistics.walk_advice_outgoing_response += 1

                # create introduction response
                responses.append(meta_introduction_response.impl(authentication=(community.my_member,), distribution=(community.global_time,), destination=(candidate,), payload=(candidate.sock_addr, self._lan_address, self._wan_address, introduced.lan_address, introduced.wan_address, self._connection_type, introduced.tunnel, payload.identifier)))

                # create puncture request
                requests.append(meta_puncture_request.impl(distribution=(community.global_time,), destination=(introduced,), payload=(source_lan_address, source_wan_address, payload.identifier)))

            else:
                logger.debug("responding to %s without an introduction %s", candidate, type(community))

                none = ("0.0.0.0", 0)
                responses.append(meta_introduction_response.impl(authentication=(community.my_member,), distribution=(community.global_time,), destination=(candidate,), payload=(candidate.sock_addr, self._lan_address, self._wan_address, none, none, self._connection_type, False, payload.identifier)))

        if responses:
            self._forward(responses)
        if requests:
            self._forward(requests)

        #
        # process the bloom filter part of the request
        #

        if not any(message.payload.sync for message in messages):
            # no sync needed
            return

        def get_sub_select(meta):
            direction = meta.distribution.synchronization_direction
            if direction == u"ASC":
                return u"""
 SELECT * FROM
  (SELECT sync.packet FROM sync    -- """ + meta.name + """
   WHERE sync.meta_message = ? AND sync.undone = 0 AND sync.global_time BETWEEN ? AND ? AND (sync.global_time + ?) % ? = 0
   ORDER BY sync.global_time ASC)"""

            if direction == u"DESC":
                return u"""
 SELECT * FROM
  (SELECT sync.packet FROM sync    -- """ + meta.name + """
   WHERE sync.meta_message = ? AND sync.undone = 0 AND sync.global_time BETWEEN ? AND ? AND (sync.global_time + ?) % ? = 0
   ORDER BY sync.global_time DESC)"""

            if direction == u"RANDOM":
                return u"""
 SELECT * FROM
  (SELECT sync.packet FROM sync    -- """ + meta.name + """
   WHERE sync.meta_message = ? AND sync.undone = 0 AND sync.global_time BETWEEN ? AND ? AND (sync.global_time + ?) % ? = 0
   ORDER BY RANDOM())"""

            raise RuntimeError("Unknown synchronization_direction [%d]" % direction)

        # obtain all available messages for this community
        meta_messages = sorted([meta
                                for meta
                                in community.get_meta_messages()
                                if isinstance(meta.distribution, SyncDistribution) and meta.distribution.priority > 32],
                               key=lambda meta: meta.distribution.priority,
                               reverse=True)
        # build multi-part SQL statement from meta_messages
        sql = "".join((u"SELECT * FROM (", " UNION ALL ".join(get_sub_select(meta) for meta in meta_messages), ")"))
        logger.debug(sql)

        for message in messages:
            payload = message.payload
            if not message.candidate:
                continue

            if payload.sync:
                # we limit the response by byte_limit bytes
                byte_limit = community.dispersy_sync_response_limit
                time_high = payload.time_high if payload.has_time_high else community.global_time

                # 07/05/12 Boudewijn: for an unknown reason values larger than 2^63-1 cause
                # overflow exceptions in the sqlite3 wrapper
                # 26/02/13 Boudewijn: time_low and time_high must now be given once for every
                # sub_selects, taking into account that time_low may not be below the
                # inactive_threshold (if given)
                sql_arguments = []
                for meta in meta_messages:
                    sql_arguments.extend((meta.database_id,
                                          min(max(payload.time_low, community.global_time - meta.distribution.pruning.inactive_threshold + 1), 2 ** 63 - 1) if isinstance(meta.distribution.pruning, GlobalTimePruning) else min(payload.time_low, 2 ** 63 - 1),
                                          min(time_high, 2 ** 63 - 1),
                                          long(payload.offset),
                                          long(payload.modulo)))
                logger.debug("%s", sql_arguments)

                packets = []
                generator = ((str(packet),) for packet, in self._database.execute(sql, sql_arguments))

                for packet, in payload.bloom_filter.not_filter(generator):
                    packets.append(packet)
                    byte_limit -= len(packet)
                    if byte_limit <= 0:
                        logger.debug("bandwidth throttle")
                        break

                if packets:
                    logger.debug("syncing %d packets (%d bytes) to %s", len(packets), sum(len(packet) for packet in packets), message.candidate)
                    self._statistics.dict_inc(self._statistics.outgoing, u"-sync-", len(packets))
                    self._endpoint.send([message.candidate], packets)

    def check_introduction_response(self, messages):
        community = messages[0].community
        for message in messages:
            if not community.request_cache.has(IntroductionRequestCache.create_identifier(message.payload.identifier)):
                self._statistics.walk_invalid_response_identifier += 1
                yield DropMessage(message, "invalid response identifier")
                continue

            # check introduced LAN address, if given
            if not message.payload.lan_introduction_address == ("0.0.0.0", 0):
                if not self.is_valid_address(message.payload.lan_introduction_address):
                    yield DropMessage(message, "invalid LAN introduction address [is_valid_address]")
                    continue

            # check introduced WAN address, if given
            if not message.payload.wan_introduction_address == ("0.0.0.0", 0):
                if not self.is_valid_address(message.payload.wan_introduction_address):
                    yield DropMessage(message, "invalid WAN introduction address [is_valid_address]")
                    continue

                if message.payload.wan_introduction_address == self._wan_address:
                    yield DropMessage(message, "invalid WAN introduction address [introduced to myself]")
                    continue

                # if WAN ip-addresses match, check if the LAN address is not the same
                if message.payload.wan_introduction_address[0] == self._wan_address[0] and message.payload.lan_introduction_address == self._lan_address:
                    yield DropMessage(message, "invalid LAN introduction address [introduced to myself]")
                    continue

            # if we do not know the WAN address, make sure that the LAN address is not the same
            elif not message.payload.lan_introduction_address == ("0.0.0.0", 0):
                if message.payload.lan_introduction_address == self._lan_address:
                    yield DropMessage(message, "invalid LAN introduction address [introduced to myself]")
                    continue

            yield message

    def on_introduction_response(self, messages):
        community = messages[0].community
        now = time()

        for message in messages:
            payload = message.payload

            # modify either the senders LAN or WAN address based on how we perceive that node
            source_lan_address, source_wan_address = self.estimate_lan_and_wan_addresses(message.candidate.sock_addr, payload.source_lan_address, payload.source_wan_address)

            if isinstance(message.candidate, WalkCandidate):
                candidate = message.candidate
                candidate.update(candidate.tunnel, source_lan_address, source_wan_address, payload.connection_type)
            else:
                candidate = community.create_candidate(message.candidate.sock_addr, message.candidate.tunnel, source_lan_address, source_wan_address, payload.connection_type)

            # until we implement a proper 3-way handshake we are going to assume that the creator of
            # this message is associated to this candidate
            candidate.associate(message.authentication.member)
            candidate.walk_response()
            community.filter_duplicate_candidate(candidate)
            logger.debug("introduction response from %s", candidate)

            # apply vote to determine our WAN address
            self.wan_address_vote(payload.destination_address, candidate)

            # increment statistics only the first time
            self._statistics.walk_success += 1
            if isinstance(candidate, BootstrapCandidate):
                self._statistics.walk_bootstrap_success += 1
            self._statistics.dict_inc(self._statistics.incoming_introduction_response, candidate.sock_addr)

            # get cache object linked to this request and stop timeout from occurring
            cache = community.request_cache.pop(IntroductionRequestCache.create_identifier(message.payload.identifier))

            # handle the introduction
            lan_introduction_address = payload.lan_introduction_address
            wan_introduction_address = payload.wan_introduction_address
            if not (lan_introduction_address == ("0.0.0.0", 0) or wan_introduction_address == ("0.0.0.0", 0) or
                    lan_introduction_address in self._bootstrap_candidates or wan_introduction_address in self._bootstrap_candidates):
                assert self.is_valid_address(lan_introduction_address), lan_introduction_address
                assert self.is_valid_address(wan_introduction_address), wan_introduction_address

                # get or create the introduced candidate
                self._statistics.walk_advice_incoming_response += 1
                sock_introduction_addr = lan_introduction_address if wan_introduction_address[0] == self._wan_address[0] else wan_introduction_address
                introduce = community.get_candidate(sock_introduction_addr, replace=False, lan_address=lan_introduction_address)
                if introduce is None:
                    # create candidate but set its state to inactive to ensure that it will not be
                    # used.  note that we call candidate.intro to allow the candidate to be returned
                    # by get_walk_candidate and yield_candidates
                    self._statistics.walk_advice_incoming_response_new += 1
                    introduce = community.create_candidate(sock_introduction_addr, payload.tunnel, lan_introduction_address, wan_introduction_address, u"unknown")
                    introduce.inactive(now)

                # reset the 'I have been introduced' timer
                community.add_candidate(introduce)
                introduce.intro(now)
                community.filter_duplicate_candidate(introduce)
                logger.debug("received introduction to %s from %s", introduce, candidate)

                cache.response_candidate = introduce

                # update statistics
                if self._statistics.received_introductions != None:
                    self._statistics.received_introductions[candidate.sock_addr][introduce.sock_addr] += 1

                # TEMP: see which peers we get returned by the trackers
                if self._statistics.bootstrap_candidates != None and isinstance(message.candidate, BootstrapCandidate):
                    self._statistics.bootstrap_candidates[introduce.sock_addr] = self._statistics.bootstrap_candidates.get(introduce.sock_addr, 0) + 1

            else:
                # update statistics
                if self._statistics.received_introductions != None:
                    self._statistics.received_introductions[candidate.sock_addr][wan_introduction_address] += 1

                # TEMP: see which peers we get returned by the trackers
                if self._statistics.bootstrap_candidates != None and isinstance(message.candidate, BootstrapCandidate):
                    self._statistics.bootstrap_candidates["none"] = self._statistics.bootstrap_candidates.get("none", 0) + 1

    def check_puncture_request(self, messages):
        for message in messages:
            if message.payload.lan_walker_address == message.candidate.sock_addr:
                yield DropMessage(message, "invalid LAN walker address [puncture herself]")
                continue

            if message.payload.wan_walker_address == message.candidate.sock_addr:
                yield DropMessage(message, "invalid WAN walker address [puncture herself]")
                continue

            if not self.is_valid_address(message.payload.lan_walker_address):
                yield DropMessage(message, "invalid LAN walker address [is_valid_address]")
                continue

            if not self.is_valid_address(message.payload.wan_walker_address):
                yield DropMessage(message, "invalid WAN walker address [is_valid_address]")
                continue

            if message.payload.wan_walker_address == self._wan_address:
                yield DropMessage(message, "invalid WAN walker address [puncture myself]")
                continue

            if message.payload.wan_walker_address[0] == self._wan_address[0] and message.payload.lan_walker_address == self._lan_address:
                yield DropMessage(message, "invalid LAN walker address [puncture myself]")
                continue

            yield message

    def on_puncture_request(self, messages):
        community = messages[0].community
        meta_puncture = community.get_meta_message(u"dispersy-puncture")
        punctures = []
        for message in messages:
            lan_walker_address = message.payload.lan_walker_address
            wan_walker_address = message.payload.wan_walker_address
            assert self.is_valid_address(lan_walker_address), lan_walker_address
            assert self.is_valid_address(wan_walker_address), wan_walker_address

            # we are asked to send a message to a -possibly- unknown peer get the actual candidate
            # or create a dummy candidate
            sock_addr = lan_walker_address if wan_walker_address[0] == self._wan_address[0] else wan_walker_address
            candidate = community.get_candidate(sock_addr, replace=False, lan_address=lan_walker_address)
            if candidate is None:
                # assume that tunnel is disabled
                tunnel = False
                candidate = Candidate(sock_addr, tunnel)

            punctures.append(meta_puncture.impl(authentication=(community.my_member,), distribution=(community.global_time,), destination=(candidate,), payload=(self._lan_address, self._wan_address, message.payload.identifier)))
            logger.debug("%s asked us to send a puncture to %s", message.candidate, candidate)

        self._forward(punctures)

    def check_puncture(self, messages):
        community = messages[0].community
        for message in messages:
            if not community.request_cache.has(IntroductionRequestCache.create_identifier(message.payload.identifier)):
                yield DropMessage(message, "invalid response identifier")
                continue

            yield message

    def on_puncture(self, messages):
        community = messages[0].community
        now = time()

        for message in messages:
            # get cache object linked to this request but does NOT stop timeout from occurring
            cache = community.request_cache.get(IntroductionRequestCache.create_identifier(message.payload.identifier))

            # when the sender is behind a symmetric NAT and we are not, we will not be able to get
            # through using the port that the helper node gave us (symmetric NAT will give a
            # different port for each destination address).

            # we can match this source address (message.candidate.sock_addr) to the candidate and
            # modify the LAN or WAN address that has been proposed.
            sock_addr = message.candidate.sock_addr
            lan_address, wan_address = self.estimate_lan_and_wan_addresses(sock_addr, message.payload.source_lan_address, message.payload.source_wan_address)

            if not (lan_address == ("0.0.0.0", 0) or wan_address == ("0.0.0.0", 0)):
                assert self.is_valid_address(lan_address), lan_address
                assert self.is_valid_address(wan_address), wan_address

                # get or create the introduced candidate
                candidate = community.get_candidate(sock_addr, replace=True, lan_address=lan_address)
                if candidate is None:
                    # create candidate but set its state to inactive to ensure that it will not be
                    # used.  note that we call candidate.intro to allow the candidate to be returned
                    # by get_walk_candidate
                    candidate = community.create_candidate(sock_addr, message.candidate.tunnel, lan_address, wan_address, u"unknown")
                    candidate.inactive(now)

                else:
                    # update candidate
                    candidate.update(message.candidate.tunnel, lan_address, wan_address, u"unknown")

                # reset the 'I have been introduced' timer
                community.add_candidate(candidate)
                candidate.intro(now)
                logger.debug("received introduction to %s", candidate)

                cache.puncture_candidate = candidate

    def store_update_forward(self, messages, store, update, forward):
        """
        Usually we need to do three things when we have a valid messages: (1) store it in our local
        database, (2) process the message locally by calling the handle_callback method, and (3)
        forward the message to other nodes in the community.  This method is a shorthand for doing
        those three tasks.

        To reduce the disk activity, namely syncing the database to disk, we will perform the
        database commit not after the (1) store operation but after the (2) update operation.  This
        will ensure that any database changes from handling the message are also synced to disk.  It
        is important to note that the sync will occur before the (3) forward operation to ensure
        that no remote nodes will obtain data that we have not safely synced ourselves.

        For performance reasons messages are processed in batches, where each batch contains only
        messages from the same community and the same meta message instance.  This method, or more
        specifically the methods that handle the actual storage, updating, and forwarding, assume
        this clustering.

        @param messages: A list with the messages that need to be stored, updated, and forwarded.
         All messages need to be from the same community and meta message instance.
        @type messages: [Message.Implementation]

        @param store: When True the messages are stored (as defined by their message distribution
         policy) in the local dispersy database.  This parameter should (almost always) be True, its
         inclusion is mostly to allow certain debugging scenarios.
        @type store: bool

        @param update: When True the messages are passed to their handle_callback methods.  This
         parameter should (almost always) be True, its inclusion is mostly to allow certain
         debugging scenarios.
        @type update: bool

        @param forward: When True the messages are forwarded (as defined by their message
         destination policy) to other nodes in the community.  This parameter should (almost always)
         be True, its inclusion is mostly to allow certain debugging scenarios.
        @type store: bool
        """
        assert isinstance(messages, list)
        assert len(messages) > 0
        assert all(isinstance(message, Message.Implementation) for message in messages)
        assert all(message.community == messages[0].community for message in messages)
        assert all(message.meta == messages[0].meta for message in messages)
        assert isinstance(store, bool)
        assert isinstance(update, bool)
        assert isinstance(forward, bool)

        logger.debug("%d %s messages (%s %s %s)", len(messages), messages[0].name, store, update, forward)

        store = store and isinstance(messages[0].meta.distribution, SyncDistribution)
        if store:
            self._store(messages)

        if update:
            try:
                messages[0].handle_callback(messages)
            except (SystemExit, KeyboardInterrupt, GeneratorExit, AssertionError):
                raise
            except:
                logger.exception("exception during handle_callback for %s", messages[0].name)
                return False

        # 07/10/11 Boudewijn: we will only commit if it the message was create by our self.
        # Otherwise we can safely skip the commit overhead, since, if a crash occurs, we will be
        # able to regain the data eventually
        if store:
            my_messages = sum(message.authentication.member == message.community.my_member for message in messages)
            if my_messages:
                logger.debug("commit user generated message")
                self._database.commit()

                self._statistics.created_count += my_messages
                self._statistics.dict_inc(self._statistics.created, messages[0].meta.name, my_messages)

        if forward:
            return self._forward(messages)

        return True

    def _forward(self, messages):
        """
        Queue a sequence of messages to be sent to other members.

        First all messages that use the SyncDistribution policy are stored to the database to allow
        them to propagate when a dispersy-sync message is received.

        Second all messages are sent depending on their destination policy:

         - CandidateDestination causes a message to be sent to the addresses in
           message.destination.candidates.

         - CommunityDestination causes a message to be sent to one or more addresses to be picked
           from the database candidate table.

        @param messages: A sequence with one or more messages.
        @type messages: [Message.Implementation]
        """
        assert isinstance(messages, (tuple, list))
        assert len(messages) > 0
        assert all(isinstance(message, Message.Implementation) for message in messages)
        assert all(message.community == messages[0].community for message in messages)
        assert all(message.meta == messages[0].meta for message in messages)

        result = False
        meta = messages[0].meta
        if isinstance(meta.destination, CommunityDestination):
            # CommunityDestination.node_count is allowed to be zero
            if meta.destination.node_count > 0:
                result = all(self._send(list(islice(meta.community.dispersy_yield_verified_candidates(), meta.destination.node_count)), [message]) for message in messages)

        elif isinstance(meta.destination, CandidateDestination):
            # CandidateDestination.candidates may be empty
            result = all(self._send(message.destination.candidates, [message]) for message in messages)

        else:
            raise NotImplementedError(meta.destination)

        return result

    def _send(self, candidates, messages, debug=False):
        """
        Send a list of messages to a list of candidates. If no candidates are specified or endpoint reported
        a failure this method will return False.

        @param candidates: A sequence with one or more candidates.
        @type candidates: [Candidate]

        @param messages: A sequence with one or more messages.
        @type messages: [Message.Implementation]
        """
        assert isinstance(candidates, (tuple, list, set)), type(candidates)
        # 04/03/13 boudewijn: CANDIDATES should contain candidates, never None
        # candidates = [candidate for candidate in candidates if candidate]
        assert all(isinstance(candidate, Candidate) for candidate in candidates)
        assert isinstance(messages, (tuple, list))
        assert len(messages) > 0
        assert all(isinstance(message, Message.Implementation) for message in messages)

        messages_send = False
        if len(candidates) and len(messages):
            packets = [message.packet for message in messages]
            messages_send = self._endpoint.send(candidates, packets)

        if messages_send:
            for message in messages:
                self._statistics.dict_inc(self._statistics.outgoing, message.meta.name, len(candidates))

        return messages_send

    def declare_malicious_member(self, member, packets):
        """
        Provide one or more signed messages that prove that the creator is malicious.

        The messages are stored separately as proof that MEMBER is malicious, furthermore, all other
        messages that MEMBER created are removed from the dispersy database (limited to one
        community) to prevent further spreading of its data.

        Furthermore, whenever data is received that is signed by a malicious member, the incoming
        data is ignored and the proof is given to the sender to allow her to prevent her from
        forwarding any more data.

        Finally, the community is notified.  The community can choose what to do, however, it is
        important to note that messages from the malicious member are no longer propagated.  Hence,
        unless all traces from the malicious member are removed, no global consensus can ever be
        achieved.

        @param member: The malicious member.
        @type member: Member

        @param packets: One or more packets proving that the member is malicious.  All packets must
         be associated to the same community.
        @type packets: [Packet]
        """
        if __debug__:
            assert isinstance(member, Member)
            assert not member.must_blacklist, "must not already be blacklisted"
            assert isinstance(packets, list)
            assert len(packets) > 0
            assert all(isinstance(packet, Packet) for packet in packets)
            assert all(packet.meta == packets[0].meta for packet in packets)

        logger.debug("proof based on %d packets", len(packets))

        # notify the community
        community = packets[0].community
        community.dispersy_malicious_member_detected(member, packets)

        # set the member blacklisted tag
        member.must_blacklist = True

        # store the proof
        self._database.executemany(u"INSERT INTO malicious_proof (community, member, packet) VALUES (?, ?, ?)",
                                   ((community.database_id, member.database_id, buffer(packet.packet)) for packet in packets))

        # remove all messages created by the malicious member
        self._database.execute(u"DELETE FROM sync WHERE community = ? AND member = ?",
                               (community.database_id, member.database_id))

        # TODO: if we have a address for the malicious member, we can also remove her from the
        # candidate table

    def send_malicious_proof(self, community, member, candidate):
        """
        If we have proof that MEMBER is malicious in COMMUNITY, usually in the form of one or more
        signed messages, then send this proof to CANDIDATE.

        @param community: The community where member was malicious.
        @type community: Community

        @param member: The malicious member.
        @type member: Member

        @param candidate: The address where we want the proof to be send.
        @type candidate: Candidate
        """
        if __debug__:
            from .community import Community
            assert isinstance(community, Community)
            assert isinstance(member, Member)
            assert member.must_blacklist, "must be blacklisted"
            assert isinstance(candidate, Candidate)

        packets = [str(packet) for packet, in self._database.execute(u"SELECT packet FROM malicious_proof WHERE community = ? AND member = ?",
                                                                     (community.database_id, member.database_id))]
        logger.debug("found %d malicious proof packets, sending to %s", len(packets), candidate)

        if packets:
            self._statistics.dict_inc(self._statistics.outgoing, u"-malicious-proof", len(packets))
            self._endpoint.send([candidate], packets)

    def create_missing_message(self, community, candidate, member, global_time, response_func=None, response_args=(), timeout=10.0):
        # ensure that the identifier is 'triggered' somewhere, i.e. using
        # handle_missing_messages(messages, MissingMessageCache)

        sendRequest = False

        cache = community.request_cache.get(MissingMessageCache.create_identifier(member, global_time))
        if not cache:
            cache = community.request_cache.add(MissingMessageCache(timeout, member, global_time))
            logger.debug("new cache: %s", cache)

            meta = community.get_meta_message(u"dispersy-missing-message")
            request = meta.impl(distribution=(community.global_time,), destination=(candidate,), payload=(member, [global_time]))
            self._forward([request])

            sendRequest = True

        if response_func:
            cache.callbacks.append((response_func, response_args))

        return sendRequest

    def on_missing_message(self, messages):
        responses = []  # (candidate, packet) tuples
        for message in messages:
            candidate = message.candidate
            community_database_id = message.community.database_id
            member_database_id = message.payload.member.database_id
            for global_time in message.payload.global_times:
                try:
                    packet, = self._database.execute(u"SELECT packet FROM sync WHERE community = ? AND member = ? AND global_time = ?",
                                                     (community_database_id, member_database_id, global_time)).next()
                except StopIteration:
                    pass
                else:
                    responses.append((candidate, str(packet)))

        for candidate, responses in groupby(responses, key=lambda tup: tup[0]):
            # responses is an iterator, for __debug__ we need a list
            responses = list(responses)
            self._statistics.dict_inc(self._statistics.outgoing, u"-missing-message", len(responses))
            self._endpoint.send([candidate], [packet for _, packet in responses])

    def create_missing_last_message(self, community, candidate, member, message, count_, response_func=None, response_args=(), timeout=10.0):
        if __debug__:
            from .community import Community
            assert isinstance(community, Community)
            assert isinstance(candidate, Candidate)
            assert isinstance(member, Member)
            assert isinstance(message, Message)
            assert isinstance(count_, int)
            assert response_func is None or callable(response_func)
            assert isinstance(response_args, tuple)
            assert isinstance(timeout, float)
            assert timeout > 0.0

        sendRequest = False

        cache = community.request_cache.get(MissingLastMessageCache.create_identifier(member, message))
        if not cache:
            cache = community.request_cache.add(MissingLastMessageCache(timeout, member, message))
            logger.debug("new cache: %s", cache)

            meta = community.get_meta_message(u"dispersy-missing-last-message")
            request = meta.impl(distribution=(community.global_time,), destination=(candidate,), payload=(member, message, count_))
            self._forward([request])
            sendRequest = True

        cache.callbacks.append((response_func, response_args))
        return sendRequest

    def on_missing_last_message(self, messages):
        for message in messages:
            payload = message.payload
            packets = [str(packet) for packet, in list(self._database.execute(u"SELECT packet FROM sync WHERE community = ? AND member = ? AND meta_message = ? ORDER BY global_time DESC LIMIT ?",
                                                                              (message.community.database_id, payload.member.database_id, payload.message.database_id, payload.count)))]
            self._statistics.dict_inc(self._statistics.outgoing, u"-missing-last-message", len(packets))
            self._endpoint.send([message.candidate], packets)

    def is_valid_address(self, address):
        """
        Returns True when ADDRESS is valid.

        ADDRESS must be supplied as a (HOST string, PORT integer) tuple.

        An address is valid when it meets the following criteria:
        - HOST must be non empty
        - HOST must be non '0.0.0.0'
        - PORT must be > 0
        - HOST must be 'A.B.C.D' where A, B, and C are numbers higher or equal to 0 and lower or
          equal to 255.  And where D is higher than 0 and lower than 255
        """
        assert isinstance(address, tuple), type(address)
        assert len(address) == 2, len(address)
        assert isinstance(address[0], str), type(address[0])
        assert isinstance(address[1], int), type(address[1])

        if address[0] == "":
            return False

        if address[0] == "0.0.0.0":
            return False

        if address[1] <= 0:
            return False

        try:
            binary = inet_aton(address[0])
        except socket_error:
            return False

        # ending with .0
# Niels: is now allowed, subnet mask magic call actually allow for this
#        if binary[3] == "\x00":
#            return False

        # ending with .255
        if binary[3] == "\xff":
            return False

        return True

    def create_identity(self, community, sign_with_master=False, store=True, update=True):
        """
        Create a dispersy-identity message for self.my_member.

        The dispersy-identity message contains the public key of a community member.  In the future
        other data can be included in this message, however, it must consist of data that does not
        change over time as this message is only transferred on demand, and not during the sync
        phase.

        @param community: The community for wich the dispersy-identity message will be created.
        @type community: Community

        @param store: When True the messages are stored (as defined by their message distribution
         policy) in the local dispersy database.  This parameter should (almost always) be True, its
         inclusion is mostly to allow certain debugging scenarios.
        @type store: bool
        """
        if __debug__:
            from .community import Community
        assert isinstance(community, Community)
        assert isinstance(store, bool)
        meta = community.get_meta_message(u"dispersy-identity")

        # 13/03/12 Boudewijn: currently create_identity is either called when joining or creating a
        # community.  when creating a community self._global_time should be 1, since the master
        # member dispersy-identity message has just been created.  when joining a community
        # self._global time should be 0, since no messages have been either received or created.
        #
        # as a security feature we force that the global time on dispersy-identity messages are
        # always 2 or higher (except for master members who should get global time 1)
        global_time = community.claim_global_time()
        while global_time < 2:
            global_time = community.claim_global_time()

        message = meta.impl(authentication=(community.master_member if sign_with_master else community.my_member,),
                            distribution=(global_time,))
        self.store_update_forward([message], store, update, False)
        return message

    def on_identity(self, messages):
        """
        We received a dispersy-identity message.
        """
        community = messages[0].community
        for message in messages:
            # get cache object linked to this request and stop timeout from occurring
            cache = community.request_cache.pop(MissingMemberCache.create_identifier(message.authentication.member))
            if cache:
                for func, args in cache.callbacks:
                    func(message, *args)

    def create_missing_identity(self, community, candidate, dummy_member, response_func=None, response_args=(), timeout=4.5, forward=True):
        """
        Create a dispersy-missing-identity message.

        To verify a message signature we need the corresponding public key from the member who made
        the signature.  When we are missing a public key, we can request a dispersy-identity message
        which contains this public key.

        # @return True if actual request is made
        """
        if __debug__:
            from .community import Community
            assert isinstance(community, Community)
            assert isinstance(candidate, Candidate)
            assert isinstance(dummy_member, DummyMember)
            assert response_func is None or callable(response_func)
            assert isinstance(response_args, tuple)
            assert isinstance(timeout, float)
            assert isinstance(forward, bool)

        sendRequest = False

        cache = community.request_cache.get(MissingMemberCache.create_identifier(dummy_member))
        if not cache:
            cache = community.request_cache.add(MissingMemberCache(timeout, dummy_member))
            logger.debug("new cache: %s", cache)

            meta = community.get_meta_message(u"dispersy-missing-identity")
            request = meta.impl(distribution=(community.global_time,), destination=(candidate,), payload=(dummy_member.mid,))
            self._forward([request])

            sendRequest = True

        cache.callbacks.append((response_func, response_args))
        return sendRequest

    def on_missing_identity(self, messages):
        """
        We received dispersy-missing-identity messages.

        The message contains the mid of a member.  The sender would like to obtain one or more
        associated dispersy-identity messages.

        @see: create_identity_request

        @param messages: The dispersy-identity message.
        @type messages: [Message.Implementation]
        """
        meta_id = messages[0].community.get_meta_message(u"dispersy-identity").database_id
        sql_member = u"SELECT id FROM member WHERE mid = ? LIMIT 10"
        sql_packet = u"SELECT packet FROM sync WHERE community = ? AND member = ? AND meta_message = ? LIMIT 1"

        for message in messages:
            mid = message.payload.mid
            community_id = message.community.database_id

            # we are assuming that no more than 10 members have the same sha1 digest.
            for member_id in [member_id for member_id, in self._database.execute(sql_member, (buffer(mid),))]:
                packets = [str(packet) for packet, in self._database.execute(sql_packet,
                                                                             (community_id, member_id, meta_id))]

                if packets:
                    logger.debug("responding with %d identity messages", len(packets))
                    self._statistics.dict_inc(self._statistics.outgoing, u"-dispersy-identity", len(packets))
                    self._endpoint.send([message.candidate], packets)

                else:
                    assert not message.payload.mid == message.community.my_member.mid, "we should always have our own dispersy-identity"
                    logger.warning("could not find any missing members.  no response is sent [%s, mid:%s, cid:%s]", mid.encode("HEX"), message.community.my_member.mid.encode("HEX"), message.community.cid.encode("HEX"))

    def create_signature_request(self, community, candidate, message, response_func, response_args=(), timeout=10.0, forward=True):
        """
        Create a dispersy-signature-request message.

        The dispersy-signature-request message contains a sub-message that is to be signed by
        another member.  The sub-message must use the DoubleMemberAuthentication policy in order to
        store the two members and their signatures.

        If the other member decides to add their signature she will sent back a
        dispersy-signature-response message.  This message contains a (possibly) modified version of
        the sub-message.

        Receiving the dispersy-signed-response message results in a call to RESPONSE_FUNC.  The
        first parameter for this call is the SignatureRequestCache instance returned by
        create_signature_request, the second parameter is the proposed message that was sent back,
        the third parameter is a boolean indicating weather MESSAGE was modified.

        RESPONSE_FUNC must return a boolean value indicating weather the proposed message (the
        second parameter) is accepted.  Once we accept all signature responses we will add our own
        signature and the last proposed message is stored, updated, and forwarded.

        If not all members sent a reply withing timeout seconds, one final call to response_func is
        made with the second parameter set to None.

        @param community: The community for wich the dispersy-signature-request message will be
         created.
        @type community: Community

        @param candidate: Destination candidate.
        @type candidate: Candidate

        @param message: The message that needs the signature.
        @type message: Message.Implementation

        @param response_func: The method that is called when a signature or a timeout is received.
        @type response_func: callable method

        @param response_args: Optional arguments added when calling response_func.
        @type response_args: tuple

        @param timeout: How long before a timeout is generated.
        @type timeout: float

        @param forward: When True the messages are forwarded (as defined by their message
         destination policy) to other nodes in the community.  This parameter should (almost always)
         be True, its inclusion is mostly to allow certain debugging scenarios.
        @type store: bool
        """
        if __debug__:
            from .community import Community
        assert isinstance(community, Community)
        assert isinstance(candidate, Candidate)
        assert isinstance(message, Message.Implementation)
        assert isinstance(message.authentication, DoubleMemberAuthentication.Implementation)
        assert hasattr(response_func, "__call__")
        assert isinstance(response_args, tuple)
        assert isinstance(timeout, float)
        assert isinstance(forward, bool)

        # the members that need to sign
        members = [member for signature, member in message.authentication.signed_members if not (signature or member.private_key)]
        assert len(members) == 1

        # temporary cache object
        cache = community.request_cache.add(SignatureRequestCache(community.request_cache, members, response_func, response_args, timeout))
        logger.debug("new cache: %s", cache)

        # the dispersy-signature-request message that will hold the
        # message that should obtain more signatures
        meta = community.get_meta_message(u"dispersy-signature-request")
        cache.request = meta.impl(distribution=(community.global_time,),
                                  destination=(candidate,),
                                  payload=(cache.number, message))

        logger.debug("asking %s", [member.mid.encode("HEX") for member in members])
        self._forward([cache.request])
        return cache

    def check_signature_request(self, messages):
        assert isinstance(messages[0].meta.authentication, NoAuthentication)
        for message in messages:
            # we can not timeline.check this message because it uses the NoAuthentication policy

            # submsg contains the double signed message (that currently contains -no- signatures)
            submsg = message.payload.message

            has_private_member = False
            try:
                for is_signed, member in submsg.authentication.signed_members:
                    # security: do NOT allow to accidentally sign with master member.
                    if member == message.community.master_member:
                        raise DropMessage(message, "You may never ask for a master member signature")

                    # is this signature missing, and could we provide it
                    if not is_signed and member.private_key:
                        has_private_member = True
                        break
            except DropMessage as exception:
                yield exception
                continue

            # we must be one of the members that needs to sign
            if not has_private_member:
                yield DropMessage(message, "Nothing to sign")
                continue

            # we can not timeline.check the submessage because it uses the DoubleMemberAuthentication policy
            # the message that we are signing must be valid according to our timeline
            # if not message.community.timeline.check(submsg):
            # raise DropMessage("Does not fit timeline")

            # allow message
            yield message

    def on_signature_request(self, messages):
        """
        We received a dispersy-signature-request message.

        This message contains a sub-message (message.payload.message) that the message creator would
        like to have us sign.  We can choose for ourselves if we want to add our signature to the
        sub-message or not.

        Once we have determined that we could provide a signature and that the sub-message is valid,
        from a timeline perspective, we will ask the community to say yes or no to adding our
        signature.  This question is done by calling the
        sub-message.authentication.allow_signature_func method.

        We will only add our signature if the allow_signature_func method returns the same, or a
        modified sub-message.  If so, a dispersy-signature-response message is send to the creator
        of the message, the first one in the authentication list.

        If we can add multiple signatures, i.e. we have the private keys for both the message
        creator and the second member, the allow_signature_func is called only once but multiple
        signatures will be appended.

        @see: create_signature_request

        @param messages: The dispersy-signature-request messages.
        @type messages: [Message.Implementation]
        """
        meta = messages[0].community.get_meta_message(u"dispersy-signature-response")
        responses = []
        for message in messages:
            assert isinstance(message, Message.Implementation), type(message)
            assert isinstance(message.payload.message, Message.Implementation), type(message.payload.message)
            assert isinstance(message.payload.message.authentication, DoubleMemberAuthentication.Implementation), type(message.payload.message.authentication)

            # the community must allow this signature
            submsg = message.payload.message.authentication.allow_signature_func(message.payload.message)
            assert submsg is None or isinstance(submsg, Message.Implementation), type(submsg)
            if submsg:
                responses.append(meta.impl(distribution=(message.community.global_time,),
                                           destination=(message.candidate,),
                                           payload=(message.payload.identifier, submsg)))

        if responses:
            self._forward(responses)

    def check_signature_response(self, messages):
        unique = set()
        community = messages[0].community

        for message in messages:
            cache = community.request_cache.get(SignatureRequestCache.create_identifier(message.payload.identifier))
            if not cache:
                yield DropMessage(message, "invalid response identifier")
                continue

            if cache.identifier in unique:
                yield DropMessage(message, "duplicate identifier in batch")
                continue

            old_submsg = cache.request.payload.message
            new_submsg = message.payload.message

            if not old_submsg.meta == new_submsg.meta:
                yield DropMessage(message, "meta message may not change")
                continue

            if not old_submsg.authentication.member == new_submsg.authentication.member:
                yield DropMessage(message, "first member may not change")
                continue

            if not old_submsg.distribution.global_time == new_submsg.distribution.global_time:
                yield DropMessage(message, "global time may not change")
                continue

            unique.add(cache.identifier)
            yield message

    def on_signature_response(self, messages):
        """
        Handle one or more dispersy-signature-response messages.

        We sent out a dispersy-signature-request, through the create_signature_request method, and
        have now received a dispersy-signature-response in reply.  If the signature is valid, we
        will call response_func with sub-message, where sub-message is the message parameter given
        to the create_signature_request method.

        Note that response_func is also called when the sub-message does not yet contain all the
        signatures.  This can be checked using sub-message.authentication.is_signed.
        """
        community = messages[0].community
        for message in messages:
            # get cache object linked to this request and stop timeout from occurring
            cache = community.request_cache.pop(SignatureRequestCache.create_identifier(message.payload.identifier))

            old_submsg = cache.request.payload.message
            new_submsg = message.payload.message

            old_body = old_submsg.packet[:len(old_submsg.packet) - sum([member.signature_length for member in old_submsg.authentication.members])]
            new_body = new_submsg.packet[:len(new_submsg.packet) - sum([member.signature_length for member in new_submsg.authentication.members])]

            result = cache.response_func(cache, new_submsg, old_body != new_body, *cache.response_args)
            assert isinstance(result, bool), "RESPONSE_FUNC must return a boolean value!  True to accept the proposed message, False to reject %s %s" % (type(cache), str(cache.response_func))
            if result:
                # add our own signatures and we can handle the message
                for signature, member in new_submsg.authentication.signed_members:
                    if not signature and member.private_key:
                        new_submsg.authentication.set_signature(member, member.sign(new_body))

                assert new_submsg.authentication.is_signed
                self.store_update_forward([new_submsg], True, True, True)

    def create_missing_sequence(self, community, candidate, member, message, missing_low, missing_high, response_func=None, response_args=(), timeout=10.0):
        # ensure that the identifier is 'triggered' somewhere, i.e. using
        # handle_missing_messages(messages, MissingSequenceCache)

        sendRequest = False

        # the MissingSequenceCache allows us to match the missing_high to the response_func
        cache = community.request_cache.get(MissingSequenceCache.create_identifier(member, message, missing_high))
        if not cache:
            cache = community.request_cache.add(MissingSequenceCache(timeout, member, message, missing_high))
            logger.debug("new cache: %s", cache)

        if response_func:
            cache.callbacks.append((response_func, response_args))

        # the MissingSequenceOverviewCache ensures that we do not request duplicate ranges
        overview = community.request_cache.get(MissingSequenceOverviewCache.create_identifier(member, message))
        if not overview:
            overview = community.request_cache.add(MissingSequenceOverviewCache(timeout, member, message))
            logger.debug("new cache: %s", cache)

        if overview.missing_high == 0 or missing_high > overview.missing_high:
            missing_low = max(overview.missing_high, missing_low)
            overview.missing_high = missing_high

            logger.debug("%s sending missing-sequence %s %s [%d:%d]", candidate, member.mid.encode("HEX"), message.name, missing_low, missing_high)
            meta = community.get_meta_message(u"dispersy-missing-sequence")
            request = meta.impl(distribution=(community.global_time,), destination=(candidate,), payload=(member, message, missing_low, missing_high))
            self._forward([request])

            sendRequest = True

        return sendRequest

    def on_missing_sequence(self, messages):
        """
        We received a dispersy-missing-sequence message.

        The message contains a member and a range of sequence numbers.  We will send the messages,
        up to a certain limit, in this range back to the sender.

        To limit the amount of bandwidth used we will not sent back more data after a certain amount
        has been sent.  This magic number is subject to change.

        Sometimes peers will request overlapping sequence numbers.  Only unique messages will be
        given back (per batch).  Also, if multiple sequence number ranges are requested, these
        ranges are translated into one large range, and all containing sequence numbers are given
        back.

        @param messages: dispersy-missing-sequence messages.
        @type messages: [Message.Implementation]
        """
        community = messages[0].community
        sources = defaultdict(lambda: defaultdict(set))

        logger.debug("received %d missing-sequence message for community %d", len(messages), community.database_id)

        # we know that there are buggy clients out there that give numerous overlapping requests.
        # we will filter these to perform as few queries on the database as possible
        for message in messages:
            member_id = message.payload.member.database_id
            message_id = message.payload.message.database_id
            logger.debug("%s requests member:%d message_id:%d range:[%d:%d]", message.candidate, member_id, message_id, message.payload.missing_low, message.payload.missing_high)
            for sequence in xrange(message.payload.missing_low, message.payload.missing_high + 1):
                if sequence in sources[message.candidate][(member_id, message_id)]:
                    logger.debug("ignoring duplicate request for %d:%d:%d from %s", member_id, message_id, sequence, message.candidate)
            sources[message.candidate][(member_id, message_id)].update(xrange(message.payload.missing_low, message.payload.missing_high + 1))

        for candidate, requests in sources.iteritems():
            assert isinstance(candidate, Candidate), type(candidate)

            # we limit the response by byte_limit bytes per incoming candidate
            byte_limit = community.dispersy_missing_sequence_response_limit

            # it is much easier to count packets... hence, to optimize we translate the byte_limit
            # into a packet limit.  we will assume a 256 byte packet size (security packets are
            # generally small)
            packet_limit = max(1, int(byte_limit / 128))
            logger.debug("will allow at most... byte_limit:%d packet_limit:%d for %s", byte_limit, packet_limit, candidate)

            packets = []
            for (member_id, message_id), sequences in requests.iteritems():
                if not sequences:
                    # empty set will fail min(...) and max(...)
                    continue
                lowest, highest = min(sequences), max(sequences)

                # limiter
                highest = min(lowest + packet_limit, highest)

                logger.debug("fetching member:%d message:%d %d packets from database for %s", member_id, message_id, highest - lowest + 1, candidate)
                for packet, in self._database.execute(u"SELECT packet FROM sync WHERE member = ? AND meta_message = ? ORDER BY global_time LIMIT ? OFFSET ?",
                                                      (member_id, message_id, highest - lowest + 1, lowest - 1)):
                    packet = str(packet)
                    packets.append(packet)

                    packet_limit -= 1
                    byte_limit -= len(packet)
                    if byte_limit <= 0:
                        logger.debug("Bandwidth throttle.  byte_limit:%d  packet_limit:%d", byte_limit, packet_limit)
                        break

                if byte_limit <= 0 or packet_limit <= 0:
                    logger.debug("Bandwidth throttle.  byte_limit:%d  packet_limit:%d", byte_limit, packet_limit)
                    break

            if __debug__:
                # ensure we are sending the correct sequence numbers back
                for packet in packets:
                    msg = self.convert_packet_to_message(packet, community)
                    assert msg
                    assert min(requests[(msg.authentication.member.database_id, msg.database_id)]) <= msg.distribution.sequence_number, ["giving back a seq-number that is smaller than the lowest request", msg.distribution.sequence_number, min(requests[(msg.authentication.member.database_id, msg.database_id)]), max(requests[(msg.authentication.member.database_id, msg.database_id)])]
                    assert msg.distribution.sequence_number <= max(requests[(msg.authentication.member.database_id, msg.database_id)]), ["giving back a seq-number that is larger than the highest request", msg.distribution.sequence_number, min(requests[(msg.authentication.member.database_id, msg.database_id)]), max(requests[(msg.authentication.member.database_id, msg.database_id)])]
                    logger.debug("syncing %d bytes, member:%d message:%d sequence:%d explicit:%s to %s", len(packet), msg.authentication.member.database_id, msg.database_id, msg.distribution.sequence_number, "T" if msg.distribution.sequence_number in requests[(msg.authentication.member.database_id, msg.database_id)] else "F", candidate)

            self._statistics.dict_inc(self._statistics.outgoing, u"-sequence-", len(packets))
            self._endpoint.send([candidate], packets)

    def create_missing_proof(self, community, candidate, message, response_func=None, response_args=(), timeout=10.0):
        # ensure that the identifier is 'triggered' somewhere, i.e. using
        # handle_missing_messages(messages, MissingProofCache)

        sendRequest = False
        cache = community.request_cache.get(MissingProofCache.create_identifier())
        if not cache:
            cache = community.request_cache.add(MissingProofCache(timeout))
            logger.debug("new cache: %s", cache)

        key = (message.meta, message.authentication.member)
        if not key in cache.duplicates:
            cache.duplicates.append(key)

            meta = community.get_meta_message(u"dispersy-missing-proof")
            request = meta.impl(distribution=(community.global_time,), destination=(candidate,), payload=(message.authentication.member, message.distribution.global_time))
            self._forward([request])
            sendRequest = True

        if response_func:
            cache.callbacks.append((response_func, response_args))
        return sendRequest

    def on_missing_proof(self, messages):
        community = messages[0].community
        for message in messages:
            try:
                packet, = self._database.execute(u"SELECT packet FROM sync WHERE community = ? AND member = ? AND global_time = ? LIMIT 1",
                                                 (community.database_id, message.payload.member.database_id, message.payload.global_time)).next()

            except StopIteration:
                logger.warning("someone asked for proof for a message that we do not have")

            else:
                packet = str(packet)
                msg = self.convert_packet_to_message(packet, community, verify=False)
                allowed, proofs = community.timeline.check(msg)
                if allowed and proofs:
                    logger.debug("we found %d packets containing proof for %s", len(proofs), message.candidate)
                    self._statistics.dict_inc(self._statistics.outgoing, u"-proof-", len(proofs))
                    self._endpoint.send([message.candidate], [proof.packet for proof in proofs])

                else:
                    logger.debug("unable to give %s missing proof.  allowed:%s.  proofs:%d packets", message.candidate, allowed, len(proofs))

    def create_authorize(self, community, permission_triplets, sign_with_master=False, store=True, update=True, forward=True):
        """
        Grant permissions to members in a community.

        This method will generate a message that grants the permissions in permission_triplets.
        Each item in permission_triplets contains (Member, Message, permission) where permission is
        either u'permit', u'authorize', or u'revoke'.

        By default, community.my_member is doing the authorization.  This means, that
        community.my_member must have the authorize permission for each of the permissions that she
        is authorizing.

        >>> # Authorize Bob to use Permit payload for 'some-message'
        >>> from Payload import Permit
        >>> bob = dispersy.get_member(bob_public_key)
        >>> msg = self.get_meta_message(u"some-message")
        >>> self.create_authorize(community, [(bob, msg, u'permit')])

        @param community: The community where the permissions must be applied.
        @type sign_with_master: Community

        @param permission_triplets: The permissions that are granted.  Must be a list or tuple
         containing (Member, Message, permission) tuples.
        @type permissions_pairs: [(Member, Message, string)]

        @param sign_with_master: When True community.master_member is used to sign the authorize
         message.  Otherwise community.my_member is used.
        @type sign_with_master: bool

        @param store: When True the messages are stored (as defined by their message distribution
         policy) in the local dispersy database.  This parameter should (almost always) be True, its
         inclusion is mostly to allow certain debugging scenarios.
        @type store: bool

        @param update: When True the messages are passed to their handle_callback methods.  This
         parameter should (almost always) be True, its inclusion is mostly to allow certain
         debugging scenarios.
        @type update: bool

        @param forward: When True the messages are forwarded (as defined by their message
         destination policy) to other nodes in the community.  This parameter should (almost always)
         be True, its inclusion is mostly to allow certain debugging scenarios.
        @type store: bool
        """
        if __debug__:
            from .community import Community
            assert isinstance(community, Community)
            assert isinstance(permission_triplets, (tuple, list))
            for triplet in permission_triplets:
                assert isinstance(triplet, tuple)
                assert len(triplet) == 3
                assert isinstance(triplet[0], Member)
                assert isinstance(triplet[1], Message)
                assert isinstance(triplet[2], unicode)
                assert triplet[2] in (u"permit", u"authorize", u"revoke", u"undo")

        meta = community.get_meta_message(u"dispersy-authorize")
        message = meta.impl(authentication=((community.master_member if sign_with_master else community.my_member),),
                            distribution=(community.claim_global_time(), self._claim_master_member_sequence_number(community, meta) if sign_with_master else meta.distribution.claim_sequence_number()),
                            payload=(permission_triplets,))

        self.store_update_forward([message], store, update, forward)
        return message

    # def check_authorize(self, messages):
    #     check = message.community.timeline.check

    #     for message in messages:
    #         allowed, proofs = check(message)
    #         if allowed:

    # ensure that the author has the authorize permission
    #             authorize_allowed, authorize_proofs = check(messageauthor, global_time, [(message, u"authorize") for _, message, __ in permission_triplets])
    #             if not authorize_allowed:
    #                 yield DelayMessageByProof(message)

    #             yield message
    #         else:
    #             yield DelayMessageByProof(message)

    def on_authorize(self, messages, initializing=False):
        """
        Process a dispersy-authorize message.

        This method is called to process a dispersy-authorize message.  This message is either
        received from a remote source or locally generated.

        @param messages: The received messages.
        @type messages: [Message.Implementation]

        @raise DropMessage: When unable to verify that this message is valid.
        @todo: We should raise a DelayMessageByProof to ensure that we request the proof for this
         message immediately.
        """
        community = messages[0].community
        for message in messages:
            logger.debug("%s", message)
            community.timeline.authorize(message.authentication.member, message.distribution.global_time, message.payload.permission_triplets, message)

        # this might be a response to a dispersy-missing-proof or dispersy-missing-sequence
        community.handle_missing_messages(messages, MissingProofCache, MissingSequenceCache)

    def create_revoke(self, community, permission_triplets, sign_with_master=False, store=True, update=True, forward=True):
        """
        Revoke permissions from a members in a community.

        This method will generate a message that revokes the permissions in permission_triplets.
        Each item in permission_triplets contains (Member, Message, permission) where permission is
        either u'permit', u'authorize', or u'revoke'.

        By default, community.my_member is doing the revoking.  This means, that community.my_member
        must have the revoke permission for each of the permissions that she is revoking.

        >>> # Revoke the right of Bob to use Permit payload for 'some-message'
        >>> from Payload import Permit
        >>> bob = dispersy.get_member(bob_public_key)
        >>> msg = self.get_meta_message(u"some-message")
        >>> self.create_revoke(community, [(bob, msg, u'permit')])

        @param community: The community where the permissions must be applied.
        @type sign_with_master: Community

        @param permission_triplets: The permissions that are revoked.  Must be a list or tuple
         containing (Member, Message, permission) tuples.
        @type permissions_pairs: [(Member, Message, string)]

        @param sign_with_master: When True community.master_member is used to sign the revoke
         message.  Otherwise community.my_member is used.
        @type sign_with_master: bool

        @param store: When True the messages are stored (as defined by their message distribution
         policy) in the local dispersy database.  This parameter should (almost always) be True, its
         inclusion is mostly to allow certain debugging scenarios.
        @type store: bool

        @param update: When True the messages are passed to their handle_callback methods.  This
         parameter should (almost always) be True, its inclusion is mostly to allow certain
         debugging scenarios.
        @type update: bool

        @param forward: When True the messages are forwarded (as defined by their message
         destination policy) to other nodes in the community.  This parameter should (almost always)
         be True, its inclusion is mostly to allow certain debugging scenarios.
        @type store: bool
        """
        if __debug__:
            from .community import Community
            assert isinstance(community, Community)
            assert isinstance(permission_triplets, (tuple, list))
            for triplet in permission_triplets:
                assert isinstance(triplet, tuple)
                assert len(triplet) == 3
                assert isinstance(triplet[0], Member)
                assert isinstance(triplet[1], Message)
                assert isinstance(triplet[2], unicode)
                assert triplet[2] in (u"permit", u"authorize", u"revoke", u"undo")

        meta = community.get_meta_message(u"dispersy-revoke")
        message = meta.impl(authentication=((community.master_member if sign_with_master else community.my_member),),
                            distribution=(community.claim_global_time(), self._claim_master_member_sequence_number(community, meta) if sign_with_master else meta.distribution.claim_sequence_number()),
                            payload=(permission_triplets,))

        self.store_update_forward([message], store, update, forward)
        return message

    def on_revoke(self, messages, initializing=False):
        """
        Process a dispersy-revoke message.

        This method is called to process a dispersy-revoke message.  This message is either received
        from an external source or locally generated.

        @param messages: The received messages.
        @type messages: [Message.Implementation]

        @raise DropMessage: When unable to verify that this message is valid.
        @todo: We should raise a DelayMessageByProof to ensure that we request the proof for this
         message immediately.
        """
        community = messages[0].community
        for message in messages:
            community.timeline.revoke(message.authentication.member, message.distribution.global_time, message.payload.permission_triplets, message)

        # this might be a response to a dispersy-missing-sequence
        community.handle_missing_messages(messages, MissingSequenceCache)

    def create_undo(self, community, message, sign_with_master=False, store=True, update=True, forward=True):
        """
        Create a dispersy-undo-own or dispersy-undo-other message to undo MESSAGE.

        A dispersy-undo-own message is created when MESSAGE.authentication.member is
        COMMUNITY.my_member and SIGN_WITH_MASTER is False.  Otherwise a dispersy-undo-other message
        is created.

        As a safeguard, when MESSAGE is already marked as undone in the database, the associated
        dispersy-undo-own or dispersy-undo-other message is returned instead of creating a new one.
        None is returned when MESSAGE is already marked as undone and neither of these messages can
        be found.
        """
        if __debug__:
            from .community import Community
            assert isinstance(community, Community)
            assert isinstance(message, Message.Implementation)
            assert isinstance(sign_with_master, bool)
            assert isinstance(store, bool)
            assert isinstance(update, bool)
            assert isinstance(forward, bool)
            assert message.undo_callback, "message does not allow undo"
            assert not message.name in (u"dispersy-undo-own", u"dispersy-undo-other", u"dispersy-authorize", u"dispersy-revoke"), "Currently we do NOT support undoing any of these, as it has consequences for other messages"

        # creating a second dispersy-undo for the same message is malicious behavior (it can cause
        # infinate data traffic).  nodes that notice this behavior must blacklist the offending
        # node.  hence we ensure that we did not send an undo before
        try:
            undone, = self._database.execute(u"SELECT undone FROM sync WHERE community = ? AND member = ? AND global_time = ?",
                                             (community.database_id, message.authentication.member.database_id, message.distribution.global_time)).next()

        except StopIteration:
            assert False, "The message that we want to undo does not exist.  Programming error"
            return None

        else:
            if undone:
                logger.error("you are attempting to undo the same message twice.  this should never be attempted as it is considered malicious behavior")

                # already undone.  refuse to undo again but return the previous undo message
                undo_own_meta = community.get_meta_message(u"dispersy-undo-own")
                undo_other_meta = community.get_meta_message(u"dispersy-undo-other")
                for packet_id, message_id, packet in self._database.execute(u"SELECT id, meta_message, packet FROM sync WHERE community = ? AND member = ? AND meta_message IN (?, ?)",
                                                                            (community.database_id, message.authentication.member.database_id, undo_own_meta.database_id, undo_other_meta.database_id)):
                    msg = Packet(undo_own_meta if undo_own_meta.database_id == message_id else undo_other_meta, str(packet), packet_id).load_message()
                    if message.distribution.global_time == msg.payload.global_time:
                        return msg

                # could not find the undo message that caused the sync.undone to be True.  the
                # undone was probably caused by changing permissions
                return None

            else:
                # create the undo message
                meta = community.get_meta_message(u"dispersy-undo-own" if community.my_member == message.authentication.member and not sign_with_master else u"dispersy-undo-other")
                msg = meta.impl(authentication=((community.master_member if sign_with_master else community.my_member),),
                                distribution=(community.claim_global_time(), self._claim_master_member_sequence_number(community, meta) if sign_with_master else meta.distribution.claim_sequence_number()),
                                payload=(message.authentication.member, message.distribution.global_time, message))

                if __debug__:
                    assert msg.distribution.global_time > message.distribution.global_time
                    allowed, _ = community.timeline.check(msg)
                    assert allowed, "create_undo was called without having the permission to undo"

                self.store_update_forward([msg], store, update, forward)
                return msg

    def check_undo(self, messages):
        # Note: previously all MESSAGES have been checked to ensure that the sequence numbers are
        # correct.  this check takes into account the messages in the batch.  hence, if one of these
        # messages is dropped or delayed it can invalidate the sequence numbers of the other
        # messages in this batch!

        assert all(message.name in (u"dispersy-undo-own", u"dispersy-undo-other") for message in messages)
        community = messages[0].community

        dependencies = {}

        for message in messages:
            if message.payload.packet is None:
                # message.resume can be many things.  for example: another undo message (when delayed by
                # missing sequence) or a message (when delayed by missing message).
                if (message.resume and
                    message.resume.community.database_id == community.database_id and
                    message.resume.authentication.member.database_id == message.payload.member.database_id and
                    message.resume.distribution.global_time == message.payload.global_time):
                    logger.debug("using resume cache")
                    message.payload.packet = message.resume

                else:
                    # obtain the packet that we are attempting to undo
                    try:
                        packet_id, message_name, packet_data = self._database.execute(u"SELECT sync.id, meta_message.name, sync.packet FROM sync JOIN meta_message ON meta_message.id = sync.meta_message WHERE sync.community = ? AND sync.member = ? AND sync.global_time = ?",
                                                                                      (community.database_id, message.payload.member.database_id, message.payload.global_time)).next()
                    except StopIteration:
                        delay = DelayMessageByMissingMessage(message, message.payload.member, message.payload.global_time)
                        dependencies[message.authentication.member.public_key] = (message.distribution.sequence_number, delay)
                        yield delay
                        continue

                    logger.debug("using packet from database")
                    message.payload.packet = Packet(community.get_meta_message(message_name), str(packet_data), packet_id)

            # ensure that the message in the payload allows undo
            if not message.payload.packet.meta.undo_callback:
                drop = DropMessage(message, "message does not allow undo")
                dependencies[message.authentication.member.public_key] = (message.distribution.sequence_number, drop)
                yield drop
                continue

            # check the timeline
            allowed, _ = message.community.timeline.check(message)
            if not allowed:
                delay = DelayMessageByProof(message)
                dependencies[message.authentication.member.public_key] = (message.distribution.sequence_number, delay)
                yield delay
                continue

            # check batch dependencies
            dependency = dependencies.get(message.authentication.member.public_key)
            if dependency:
                sequence_number, consequence = dependency
                assert sequence_number < message.distribution.sequence_number, [sequence_number, message.distribution.sequence_number]
                # MESSAGE gets the same consequence as the previous message
                logger.debug("apply same consequence on later message (%s on #%d applies to #%d)", consequence, sequence_number, message.distribution.sequence_number)
                yield consequence.duplicate(message)
                continue

            try:
                undone, = self._database.execute(u"SELECT undone FROM sync WHERE id = ?", (message.payload.packet.packet_id,)).next()
            except StopIteration:
                assert False, "The conversion ensures that the packet exists in the DB.  Hence this should never occur"
                undone = 0

            if undone and message.name == u"dispersy-undo-own":
                # the dispersy-undo-own message is a curious beast.  Anyone is allowed to create one
                # (regardless of the community settings) and everyone is responsible to propagate
                # these messages.  A malicious member could create an infinite number of
                # dispersy-undo-own messages and thereby take down a community.
                #
                # to prevent this, we allow only one dispersy-undo-own message per message.  When we
                # detect a second message, the member is declared to be malicious and blacklisted.
                # The proof of being malicious is forwarded to other nodes.  The malicious node is
                # now limited to creating only one dispersy-undo-own message per message that she
                # creates.  And that can be limited by revoking her right to create messages.

                # search for the second offending dispersy-undo message
                member = message.authentication.member
                undo_own_meta = community.get_meta_message(u"dispersy-undo-own")
                for packet_id, packet in self._database.execute(u"SELECT id, packet FROM sync WHERE community = ? AND member = ? AND meta_message = ?",
                                                                            (community.database_id, member.database_id, undo_own_meta.database_id)):
                    msg = Packet(undo_own_meta, str(packet), packet_id).load_message()
                    if message.payload.global_time == msg.payload.global_time:
                        logger.warning("detected malicious behavior")
                        self.declare_malicious_member(member, [msg, message])

                        # the sender apparently does not have the offending dispersy-undo message, lets give
                        self._statistics.dict_inc(self._statistics.outgoing, msg.name)
                        self._endpoint.send([message.candidate], [msg.packet])

                        if member == community.my_member:
                            logger.error("fatal error.  apparently we are malicious")

                        yield DropMessage(message, "the message proves that the member is malicious")
                        break

                else:
                    # did not break, hence, the message is not malicious.  more than one members
                    # undid this message
                    yield message

                # continue.  either the message was malicious or it has already been yielded
                continue

            yield message

    def on_undo(self, messages):
        """
        Undo a single message.
        """
        assert all(message.name in (u"dispersy-undo-own", u"dispersy-undo-other") for message in messages)

        community = messages[0].community
        self._database.executemany(u"UPDATE sync SET undone = ? WHERE community = ? AND member = ? AND global_time = ?",
                                   ((message.packet_id, community.database_id, message.payload.member.database_id, message.payload.global_time) for message in messages))
        for meta, iterator in groupby(messages, key=lambda x: x.payload.packet.meta):
            sub_messages = list(iterator)
            meta.undo_callback([(message.payload.member, message.payload.global_time, message.payload.packet) for message in sub_messages])

            # notify that global times have changed
            # community.update_sync_range(meta, [message.payload.global_time for message in sub_messages])

        # this might be a response to a dispersy-missing-sequence
        community.handle_missing_messages(messages, MissingSequenceCache)

    def create_destroy_community(self, community, degree, sign_with_master=False, store=True, update=True, forward=True):
        if __debug__:
            from .community import Community
        assert isinstance(community, Community)
        assert isinstance(degree, unicode)
        assert degree in (u"soft-kill", u"hard-kill")

        meta = community.get_meta_message(u"dispersy-destroy-community")
        message = meta.impl(authentication=((community.master_member if sign_with_master else community.my_member),),
                            distribution=(community.claim_global_time(),),
                            payload=(degree,))

        # in this special case we need to forward the message before processing it locally.
        # otherwise the candidate table will have been cleaned and we won't have any destination
        # addresses.
        self._forward([message])

        # now store and update without forwarding.  forwarding now will result in new entries in our
        # candidate table that we just clean.
        self.store_update_forward([message], store, update, False)
        return message

    def on_destroy_community(self, messages):
        if __debug__:
            from .community import Community

        # epidemic spread of the destroy message
        self._forward(messages)

        for message in messages:
            assert message.name == u"dispersy-destroy-community"
            logger.debug("%s", message)

            community = message.community

            try:
                # let the community code cleanup first.
                new_classification = community.dispersy_cleanup_community(message)
            except Exception:
                continue
            assert issubclass(new_classification, Community)

            # community cleanup is done.  Now we will cleanup the dispersy database.

            if message.payload.is_soft_kill:
                # soft-kill: The community is frozen.  Dispersy will retain the data it has obtained.
                # However, no messages beyond the global-time of the dispersy-destroy-community message
                # will be accepted.  Responses to dispersy-sync messages will be send like normal.
                raise NotImplementedError()

            elif message.payload.is_hard_kill:
                # hard-kill: The community is destroyed.  Dispersy will throw away everything except the
                # dispersy-destroy-community message and the authorize chain that is required to verify
                # this message.  The community should also remove all its data and cleanup as much as
                # possible.

                # todo: this should be made more efficient.  not all dispersy-destroy-community messages
                # need to be kept.  Just the ones in the chain to authorize the message that has just
                # been received.

                identity_message_id = community.get_meta_message(u"dispersy-identity").database_id
                packet_ids = set()
                identities = set()

                # we should not remove our own dispersy-identity message
                try:
                    packet_id, = self._database.execute(u"SELECT id FROM sync WHERE meta_message = ? AND member = ?", (identity_message_id, community.my_member.database_id)).next()
                except StopIteration:
                    pass
                else:
                    identities.add(community.my_member.public_key)
                    packet_ids.add(packet_id)

                # obtain the permission chain
                todo = [message]
                while todo:
                    item = todo.pop()

                    if not item.packet_id in packet_ids:
                        packet_ids.add(item.packet_id)

                        # ensure that we keep the identity message
                        if not item.authentication.member.public_key in identities:
                            identities.add(item.authentication.member.public_key)
                            try:
                                packet_id, = self._database.execute(u"SELECT id FROM sync WHERE meta_message = ? AND member = ?",
                                                                    (identity_message_id, item.authentication.member.database_id)).next()
                            except StopIteration:
                                pass
                            else:
                                packet_ids.add(packet_id)

                        # get proofs required for ITEM
                        _, proofs = community._timeline.check(item)
                        todo.extend(proofs)

                # 1. cleanup the double_signed_sync table.
                self._database.execute(u"DELETE FROM double_signed_sync WHERE sync IN (SELECT id FROM sync JOIN double_signed_sync ON sync.id = double_signed_sync.sync WHERE sync.community = ?)", (community.database_id,))

                # 2. cleanup sync table.  everything except what we need to tell others this
                # community is no longer available
                self._database.execute(u"DELETE FROM sync WHERE community = ? AND id NOT IN (" + u", ".join(u"?" for _ in packet_ids) + ")", [community.database_id] + list(packet_ids))

                # 3. cleanup the malicious_proof table.  we need nothing here anymore
                self._database.execute(u"DELETE FROM malicious_proof WHERE community = ?", (community.database_id,))

            self.reclassify_community(community, new_classification)

    def create_dynamic_settings(self, community, policies, sign_with_master=False, store=True, update=True, forward=True):
        meta = community.get_meta_message(u"dispersy-dynamic-settings")
        message = meta.impl(authentication=((community.master_member if sign_with_master else community.my_member),),
                            distribution=(community.claim_global_time(), self._claim_master_member_sequence_number(community, meta) if sign_with_master else meta.distribution.claim_sequence_number()),
                            payload=(policies,))
        self.store_update_forward([message], store, update, forward)
        return message

    def on_dynamic_settings(self, community, messages, initializing=False):
        assert all(community == message.community for message in messages)
        assert isinstance(initializing, bool)
        timeline = community.timeline
        global_time = community.global_time
        changes = {}

        for message in messages:
            logger.debug("received %s policy changes", len(message.payload.policies))
            for meta, policy in message.payload.policies:
                # TODO currently choosing the range that changed in a naive way, only using the
                # lowest global time value
                if meta in changes:
                    range_ = changes[meta]
                else:
                    range_ = [global_time, global_time]
                    changes[meta] = range_
                range_[0] = min(message.distribution.global_time + 1, range_[0])

                # apply new policy setting
                timeline.change_resolution_policy(meta, message.distribution.global_time, policy, message)

        if not initializing:
            logger.debug("updating %d ranges", len(changes))
            execute = self._database.execute
            executemany = self._database.executemany
            for meta, range_ in changes.iteritems():
                logger.debug("%s [%d:]", meta.name, range_[0])
                undo = []
                redo = []

                for packet_id, packet, undone in list(execute(u"SELECT id, packet, undone FROM sync WHERE meta_message = ? AND global_time BETWEEN ? AND ?",
                                                              (meta.database_id, range_[0], range_[1]))):
                    message = self.convert_packet_to_message(str(packet), community)
                    if message:
                        message.packet_id = packet_id
                        allowed, _ = timeline.check(message)
                        if allowed and undone:
                            logger.debug("redo message %s at time %d", message.name, message.distribution.global_time)
                            redo.append(message)

                        elif not (allowed or undone):
                            logger.debug("undo message %s at time %d", message.name, message.distribution.global_time)
                            undo.append(message)

                        elif __debug__:
                            logger.debug("no change for message %s at time %d", message.name, message.distribution.global_time)

                if undo:
                    executemany(u"UPDATE sync SET undone = 1 WHERE id = ?", ((message.packet_id,) for message in undo))
                    assert self._database.changes == len(undo), (self._database.changes, len(undo))
                    meta.undo_callback([(message.authentication.member, message.distribution.global_time, message) for message in undo])

                    # notify that global times have changed
                    # meta.community.update_sync_range(meta, [message.distribution.global_time for message in undo])

                if redo:
                    executemany(u"UPDATE sync SET undone = 0 WHERE id = ?", ((message.packet_id,) for message in redo))
                    assert self._database.changes == len(redo), (self._database.changes, len(redo))
                    meta.handle_callback(redo)

                    # notify that global times have changed
                    # meta.community.update_sync_range(meta, [message.distribution.global_time for message in redo])

        # this might be a response to a dispersy-missing-proof or dispersy-missing-sequence
        community.handle_missing_messages(messages, MissingProofCache, MissingSequenceCache)

    def sanity_check(self, community, test_identity=True, test_undo_other=True, test_binary=False, test_sequence_number=True, test_last_sync=True):
        """
        Check everything we can about a community.

        Note that messages that are disabled, i.e. not included in community.get_meta_messages(),
        will NOT be checked.

        - the dispersy-identity for my member must be in the database
        - the dispersy-identity must be in the database for each member that has one or more messages in the database
        - all packets in the database must be valid
        - check sequence numbers for FullSyncDistribution
        - check history size for LastSyncDistribution
        """
        def select(sql, bindings):
            assert isinstance(sql, unicode)
            assert isinstance(bindings, tuple)
            limit = 1000
            for offset in (i * limit for i in count()):
                rows = list(self._database.execute(sql, bindings + (limit, offset)))
                if rows:
                    for row in rows:
                        yield row
                else:
                    break

        logger.debug("%s start sanity check [database-id:%d]", community.cid.encode("HEX"), community.database_id)
        enabled_messages = set(meta.database_id for meta in community.get_meta_messages())

        if test_identity:
            try:
                meta_identity = community.get_meta_message(u"dispersy-identity")
            except KeyError:
                # identity is not enabled
                pass
            else:
                #
                # ensure that the dispersy-identity for my member must be in the database
                #
                try:
                    member_id, = self._database.execute(u"SELECT id FROM member WHERE mid = ?", (buffer(community.my_member.mid),)).next()
                except StopIteration:
                    raise ValueError("unable to find the public key for my member")

                if not member_id == community.my_member.database_id:
                    raise ValueError("my member's database id is invalid", member_id, community.my_member.database_id)

                try:
                    self._database.execute(u"SELECT 1 FROM private_key WHERE member = ?", (member_id,)).next()
                except StopIteration:
                    raise ValueError("unable to find the private key for my member")

                try:
                    self._database.execute(u"SELECT 1 FROM sync WHERE member = ? AND meta_message = ?", (member_id, meta_identity.database_id)).next()
                except StopIteration:
                    raise ValueError("unable to find the dispersy-identity message for my member")

                logger.debug("my identity is OK")

                #
                # the dispersy-identity must be in the database for each member that has one or more
                # messages in the database
                #
                A = set(id_ for id_, in self._database.execute(u"SELECT member FROM sync WHERE community = ? GROUP BY member", (community.database_id,)))
                B = set(id_ for id_, in self._database.execute(u"SELECT member FROM sync WHERE meta_message = ?", (meta_identity.database_id,)))
                if not len(A) == len(B):
                    raise ValueError("inconsistent dispersy-identity messages.", A.difference(B))

        if test_undo_other:
            try:
                meta_undo_other = community.get_meta_message(u"dispersy-undo-other")
            except KeyError:
                # undo-other is not enabled
                pass
            else:

                #
                # ensure that we have proof for every dispersy-undo-other message
                #
                # TODO we are not taking into account that undo messages can be undone
                for undo_packet_id, undo_packet_global_time, undo_packet in select(u"SELECT id, global_time, packet FROM sync WHERE community = ? AND meta_message = ? ORDER BY id LIMIT ? OFFSET ?", (community.database_id, meta_undo_other.database_id)):
                    undo_packet = str(undo_packet)
                    undo_message = self.convert_packet_to_message(undo_packet, community, verify=False)

                    # 10/10/12 Boudewijn: the check_callback is required to obtain the
                    # message.payload.packet
                    for _ in undo_message.check_callback([undo_message]):
                        pass

                    # get the message that undo_message refers to
                    try:
                        packet, undone = self._database.execute(u"SELECT packet, undone FROM sync WHERE community = ? AND member = ? AND global_time = ?", (community.database_id, undo_message.payload.member.database_id, undo_message.payload.global_time)).next()
                    except StopIteration:
                        raise ValueError("found dispersy-undo-other but not the message that it refers to")
                    packet = str(packet)
                    message = self.convert_packet_to_message(packet, community, verify=False)

                    if not undone:
                        raise ValueError("found dispersy-undo-other but the message that it refers to is not undone")

                    if message.undo_callback is None:
                        raise ValueError("found dispersy-undo-other but the message that it refers to does not have an undo_callback")

                    # get the proof that undo_message is valid
                    allowed, proofs = community.timeline.check(undo_message)

                    if not allowed:
                        raise ValueError("found dispersy-undo-other that, according to the timeline, is not allowed")

                    if not proofs:
                        raise ValueError("found dispersy-undo-other that, according to the timeline, has no proof")

                    logger.debug("dispersy-undo-other packet %d@%d referring %s %d@%d is OK", undo_packet_id, undo_packet_global_time, undo_message.payload.packet.name, undo_message.payload.member.database_id, undo_message.payload.global_time)

        if test_binary:
            #
            # ensure all packets in the database are valid and that the binary packets are consistent
            # with the information stored in the database
            #
            for packet_id, member_id, global_time, meta_message_id, packet in select(u"SELECT id, member, global_time, meta_message, packet FROM sync WHERE community = ? ORDER BY id LIMIT ? OFFSET ?", (community.database_id,)):
                if meta_message_id in enabled_messages:
                    packet = str(packet)
                    message = self.convert_packet_to_message(packet, community, verify=True)

                    if not message:
                        raise ValueError("unable to convert packet ", packet_id, "@", global_time, " to message")

                    if not member_id == message.authentication.member.database_id:
                        raise ValueError("inconsistent member in packet ", packet_id, "@", global_time)

                    if not message.authentication.member.public_key:
                        raise ValueError("missing public key for member ", member_id, " in packet ", packet_id, "@", global_time)

                    if not global_time == message.distribution.global_time:
                        raise ValueError("inconsistent global time in packet ", packet_id, "@", global_time)

                    if not meta_message_id == message.database_id:
                        raise ValueError("inconsistent meta message in packet ", packet_id, "@", global_time)

                    if not packet == message.packet:
                        raise ValueError("inconsistent binary in packet ", packet_id, "@", global_time)

                    logger.debug("packet %d@%d is OK", packet_id, global_time)

        if test_sequence_number:
            for meta in community.get_meta_messages():
                #
                # ensure that we have all sequence numbers for FullSyncDistribution packets
                #
                if isinstance(meta.distribution, FullSyncDistribution) and meta.distribution.enable_sequence_number:
                    counter = 0
                    counter_member_id = 0
                    exception = None
                    for packet_id, member_id, packet in select(u"SELECT id, member, packet FROM sync WHERE meta_message = ? ORDER BY member, global_time LIMIT ? OFFSET ?", (meta.database_id,)):
                        packet = str(packet)
                        message = self.convert_packet_to_message(packet, community, verify=False)
                        assert message

                        if member_id != counter_member_id:
                            counter_member_id = member_id
                            counter = 1
                            if exception:
                                break

                        if not counter == message.distribution.sequence_number:
                            logger.error("%s for member %d has sequence number %d expected %d\n%s", meta.name, member_id, message.distribution.sequence_number, counter, packet.encode("HEX"))
                            exception = ValueError("inconsistent sequence numbers in packet ", packet_id)

                        counter += 1

                    if exception:
                        raise exception

        if test_last_sync:
            for meta in community.get_meta_messages():
                #
                # ensure that we have only history-size messages per member
                #
                if isinstance(meta.distribution, LastSyncDistribution):
                    if isinstance(meta.authentication, MemberAuthentication):
                        counter = 0
                        counter_member_id = 0
                        for packet_id, member_id, packet in select(u"SELECT id, member, packet FROM sync WHERE meta_message = ? ORDER BY member ASC, global_time DESC LIMIT ? OFFSET ?", (meta.database_id,)):
                            message = self.convert_packet_to_message(str(packet), community, verify=False)
                            assert message

                            if member_id == counter_member_id:
                                counter += 1
                            else:
                                counter_member_id = member_id
                                counter = 1

                            if counter > meta.distribution.history_size:
                                raise ValueError("pruned packet ", packet_id, " still in database")

                            logger.debug("LastSyncDistribution for %s is OK", meta.name)

                    else:
                        assert isinstance(meta.authentication, DoubleMemberAuthentication)
                        for packet_id, member_id, packet in select(u"SELECT id, member, packet FROM sync WHERE meta_message = ? ORDER BY member ASC, global_time DESC LIMIT ? OFFSET ?", (meta.database_id,)):
                            message = self.convert_packet_to_message(str(packet), community, verify=False)
                            assert message

                            try:
                                member1, member2 = self._database.execute(u"SELECT member1, member2 FROM double_signed_sync WHERE sync = ?", (packet_id,)).next()
                            except StopIteration:
                                raise ValueError("found double signed message without an entry in the double_signed_sync table")

                            if not member1 < member2:
                                raise ValueError("member1 (", member1, ") must always be smaller than member2 (", member2, ")")

                            if not (member1 == member_id or member2 == member_id):
                                raise ValueError("member1 (", member1, ") or member2 (", member2, ") must be the message creator (", member_id, ")")

                        logger.debug("LastSyncDistribution for %s is OK", meta.name)

        logger.debug("%s success", community.cid.encode("HEX"))

    def _generic_timeline_check(self, messages):
        meta = messages[0].meta
        if isinstance(meta.authentication, NoAuthentication):
            # we can not timeline.check this message because it uses the NoAuthentication policy
            for message in messages:
                yield message

        else:
            for message in messages:
                allowed, proofs = meta.community.timeline.check(message)
                if allowed:
                    yield message
                else:
                    yield DelayMessageByProof(message)

    def _claim_master_member_sequence_number(self, community, meta):
        """
        Tries to guess the most recent sequence number used by the master member for META in
        COMMUNITY.

        This is a risky method because sequence numbers must be unique, however, we can not
        guarantee that two peers do not claim a sequence number for the master member at around the
        same time.  Unfortunately we can not overcome this problem in a distributed fashion.

        Also note that calling this method twice will give identital values.  Ensure that the
        message is updated locally before claiming another value to ensure different sequence
        numbers are used.
        """
        assert isinstance(meta.distribution, FullSyncDistribution), "currently only FullSyncDistribution allows sequence numbers"
        sequence_number, = self._database.execute(u"SELECT COUNT(*) FROM sync WHERE member = ? AND sync.meta_message = ?",
                                                  (community.master_member.database_id, meta.database_id)).next()
        return sequence_number + 1

    def _watchdog(self):
        """
        Periodically called to commit database changes to disk.
        """
        while True:
            # 12/07/2012 Arno: apswtrace detects 7 s commits with yield 5 min, so reduce
            # 09/10/2013 Boudewijn: the yield statement should not be inside the try/except (an
            # exception is raised when the _watchdog generator is closed)
            yield 60.0

            try:
                # flush changes to disk every 1 minutes
                self._database.commit()

            except Exception as exception:
                # OperationalError: database is locked
                logger.exception("%s", exception)

    # TODO this -private- method is not used by Dispersy (only from the Tribler SearchGridManager).
    # It can be removed.  The SearchGridManager can call dispersy.database.commit() instead
    def _commit_now(self):
        """
        Flush changes to disk.
        """
        self._database.commit()

    def start(self, timeout=10.0):
        """
        Starts Dispersy.

        This method is thread safe.

        1. starts callback
        2. resolve bootstrap candidates (done in parallel)
        3. opens database
        4. opens endpoint
        """

        assert not self._callback.is_running, "Must be called before callback.start()"
        assert isinstance(timeout, float), type(timeout)
        assert timeout >= 0.0, timeout

        def bootstrap_progress(_, resolved, total):
            if resolved == total:
                event.set()

        def start():
            assert self._callback.is_current_thread, "Must be called from the callback thread"

            # resolving the bootstrap candidates is performed in parallel
            self._resolve_bootstrap_candidates(bootstrap_progress)

            results.append((u"database", self._database.open()))
            assert all(isinstance(result, bool) for _, result in results), [type(result) for _, result in results]

            results.append((u"endpoint", self._endpoint.open(self)))
            assert all(isinstance(result, bool) for _, result in results), [type(result) for _, result in results]
            self._endpoint_ready()

            # commit changes to the database periodically
            id_ = u"dispersy-watchdog-%d" % (id(self),)
            self._pending_callbacks["watchdog"] = self._callback.register(self._watchdog, id_=id_)
            # output candidate statistics
            id_ = u"dispersy-detailed-candidates-%d" % (id(self),)
            self._pending_callbacks["candidates"] = self._callback.register(self._stats_detailed_candidates, id_=id_)

        # start
        logger.info("starting the Dispersy core...")
        event = Event()
        results = []

        results.append((u"callback", self._callback.start()))
        assert all(isinstance(result, bool) for _, result in results), [type(result) for _, result in results]

        self._callback.call(start, priority=512)

        # wait until bootstrap progress reports that the addresses have been resolved
        event.wait(timeout)
        results.append((u"resolve-bootstrap", event.is_set()))
        assert all(isinstance(result, bool) for _, result in results), [type(result) for _, result in results]

        # log and return the result
        if all(result for _, result in results):
            logger.info("Dispersy core ready (database: %s, port:%d)", self._database.file_path, self._endpoint.get_address()[1])
            return True

        else:
            logger.error("Dispersy core unable to start all components [%s]", ", ".join("{0}:{1}".format(*result) for result in results))
            return False

    def stop(self, timeout=10.0):
        """
        Stops Dispersy.

        This method is thread safe.

        1. unload all communities
           in reverse define_auto_load order, starting with all undefined communities
        2. closes endpoint
        3. closes database
        4. stops callback

        Returns True when all above steps were successfully completed, otherwise False is returned.
        Note that attempts will be made to process each step, even if one or more steps fail.  For
        example, when 'close endpoint' reports a failure the databases and callback will still be
        closed and stopped.
        """
        assert self._callback.is_running, "Must be called before the callback.stop()"
        assert isinstance(timeout, float), type(timeout)
        assert 0.0 <= timeout, timeout

        def unload_communities(communities):
            for community in communities:
                if community.cid in self._communities:
                    community.unload_community()

        def ordered_unload_communities():
            # unload communities that are not defined
            unload_communities([community
                                for community
                                in self._communities.itervalues()
                                if not community.get_classification() in self._auto_load_communities])

            # unload communities in reverse auto load order
            for classification in reversed(self._auto_load_communities):
                unload_communities([community
                                    for community
                                    in self._communities.itervalues()
                                    if community.get_classification() == classification])

            # stop walking (this should not be necessary, but bugs may cause the walker to keep
            # running and/or be re-started when a community is loaded)
            self._callback.unregister(self._pending_callbacks[u"candidate-walker"])

            return True

        def stop():
            # stop periodic tasks
            for callback_id in self._pending_callbacks.itervalues():
                self._callback.unregister(callback_id)

            # unload all communities
            results.append((u"community", ordered_unload_communities()))
            assert all(isinstance(result, bool) for _, result in results), [type(result) for _, result in results]

            # stop endpoint
            results.append((u"endpont", self._endpoint.close(timeout)))
            assert all(isinstance(result, bool) for _, result in results), [type(result) for _, result in results]

            # Murphy tells us that endpoint just added tasks that caused new communities to load
            while True:
                # because this task has a very low priority, yielding 0.0 will wait until other
                # tasks have finished
                if timeout > 0.0:
                    yield 0.0

                if not (self._batch_cache or self._communities):
                    break

                logger.debug("Murphy was right!  There are %d batches left.  There are %d communities left", len(self._batch_cache), len(self._communities))

                # force remove incoming messages
                for task_identifier, _, _ in self._batch_cache.itervalues():
                    self._callback.unregister(task_identifier)
                self._batch_cache.clear()

                # unload all communities
                results.append((u"community", ordered_unload_communities()))
                assert all(isinstance(result, bool) for _, result in results), [type(result) for _, result in results]

            # stop the database
            results.append((u"database", self._database.close()))
            assert all(isinstance(result, bool) for _, result in results), [type(result) for _, result in results]

        # output statistics before we stop
        if logger.isEnabledFor(logging.DEBUG):
            self._statistics.update()
            logger.debug("\n%s", pformat(self._statistics.get_dict(), width=120))

        logger.info("stopping the Dispersy core...")
        results = []
        self._callback.call(stop, priority= -512)

        if self._callback.is_current_thread:
            # the result from _callback.stop will always be False since it can not stop a thread
            # that we are currently on
            self._callback.stop(timeout)
        else:
            results.append((u"callback", self._callback.stop(timeout)))
            assert all(isinstance(result, bool) for _, result in results), [type(result) for _, result in results]

        # log and return the result
        if all(result for _, result in results):
            logger.info("Dispersy core properly stopped")
            return True

        else:
            logger.error("Dispersy core unable to stop all components [%s]", ", ".join("{0}:{1}".format(*result) for result in results))
            return False

    def _candidate_walker(self):
        """
        Periodically select a candidate and take a step in the network.
        """
        walker_communities = self._walker_commmunities

        steps = 0
        start = time()

        # delay will never be less than 0.1, hence we can accommodate 50 communities before the
        # interval between each step becomes larger than 5.0 seconds
        optimaldelay = max(0.1, 5.0 / len(walker_communities))
        logger.debug("there are %d walker enabled communities.  pausing %ss (on average) between each step", len(walker_communities), optimaldelay)

        if __debug__:
            RESETS = 0
            STEPS = 0
            START = start
            DELAY = 0.0
            for community in walker_communities:
                community.__MOST_RECENT_WALK = 0.0

        for community in walker_communities:
            community.__most_recent_sync = 0.0

        while True:
            community = walker_communities.pop(0)
            walker_communities.append(community)

            actualtime = time()
            allow_sync = community.dispersy_enable_bloom_filter_sync and actualtime - community.__most_recent_sync > 4.5
            logger.debug("previous sync was %.1f seconds ago %s", actualtime - community.__most_recent_sync, "" if allow_sync else "(no sync this cycle)")
            if allow_sync:
                community.__most_recent_sync = actualtime

            if __debug__:
                NOW = time()
                OPTIMALSTEPS = (NOW - START) / optimaldelay
                STEPDIFF = NOW - community.__MOST_RECENT_WALK
                community.__MOST_RECENT_WALK = NOW
                logger.debug("%s taking step every %.2fs in %d communities.  steps: %d/%d ~%.2f.  diff: %.1f.  resets: %d",
                             community.cid.encode("HEX"), DELAY, len(walker_communities), steps, int(OPTIMALSTEPS), (-1.0 if OPTIMALSTEPS == 0.0 else (STEPS / OPTIMALSTEPS)), STEPDIFF, RESETS)
                STEPS += 1

            # walk
            assert community.dispersy_enable_candidate_walker
            assert community.dispersy_enable_candidate_walker_responses
            try:
                community.dispersy_take_step(allow_sync)
                steps += 1
            except Exception:
                logger.exception("%s causes an exception during dispersy_take_step", community.cid.encode("HEX"))

            optimaltime = start + steps * optimaldelay
            actualtime = time()

            if optimaltime + 5.0 < actualtime:
                # way out of sync!  reset start time
                logger.warning("can not keep up!  resetting walker start time!")
                start = actualtime
                steps = 0
                self._statistics.walk_reset += 1
                if __debug__:
                    DELAY = 0.0
                    RESETS += 1

            else:
                if __debug__:
                    DELAY = max(0.0, optimaltime - actualtime)
                yield max(0.0, optimaltime - actualtime)

    def _stats_detailed_candidates(self):
        """
        Periodically logs a detailed list of all candidates (walk, stumble, intro, none) for all
        communities.

        Enable this output by enabling INFO logging for a logger named
        "dispersy-stats-detailed-candidates".

        Exception: all communities with classification "PreviewChannelCommunity" are ignored.
        """
        summary = get_logger("dispersy-stats-detailed-candidates")
        while summary.isEnabledFor(logging.INFO):
            yield 5.0
            now = time()
            summary.info("--- %s:%d (%s:%d) %s", self.lan_address[0], self.lan_address[1], self.wan_address[0], self.wan_address[1], self.connection_type)
            summary.info("walk-attempt %d; success %d; invalid %d; boot-attempt %d; boot-success %d; reset %d",
                         self._statistics.walk_attempt,
                         self._statistics.walk_success,
                         self._statistics.walk_invalid_response_identifier,
                         self._statistics.walk_bootstrap_attempt,
                         self._statistics.walk_bootstrap_success,
                         self._statistics.walk_reset)
            summary.info("walk-advice-out-request %d; in-response %d; in-new %d; in-request %d; out-response %d",
                         self._statistics.walk_advice_outgoing_request,
                         self._statistics.walk_advice_incoming_response,
                         self._statistics.walk_advice_incoming_response_new,
                         self._statistics.walk_advice_incoming_request,
                         self._statistics.walk_advice_outgoing_response)

            for community in sorted(self._communities.itervalues(), key=lambda community: community.cid):
                if community.get_classification() == u"PreviewChannelCommunity":
                    continue

                categories = {u"walk": [], u"stumble": [], u"intro": [], u"none":[]}
                for candidate in community.candidates.itervalues():
                    if isinstance(candidate, WalkCandidate):
                        categories[candidate.get_category(now)].append(candidate)

                summary.info("--- %s %s ---", community.cid.encode("HEX"), community.get_classification())
                summary.info("--- [%2d:%2d:%2d:%2d]", len(categories[u"walk"]), len(categories[u"stumble"]), len(categories[u"intro"]), len(self._bootstrap_candidates))

                loggers = {u"walk": summary.info, u"stumble": summary.info, u"intro": summary.info, u"none": summary.debug}
                for category, candidates in categories.iteritems():
                    log = loggers[category]
                    aged = [(candidate.age(now, category), candidate) for candidate in candidates]
                    for age, candidate in sorted(aged):
                        log("%5.1fs %s%s%s %-7s %-13s %s",
                            min(age, 999.0),
                            "O" if candidate.is_obsolete(now) else " ",
                            "E" if candidate.is_eligible_for_walk(now) else " ",
                            "B" if isinstance(candidate, BootstrapCandidate) else " ",
                            category,
                            candidate.connection_type,
                            candidate)<|MERGE_RESOLUTION|>--- conflicted
+++ resolved
@@ -54,10 +54,7 @@
 from pprint import pformat
 from socket import inet_aton, error as socket_error
 from struct import unpack_from
-<<<<<<< HEAD
 from threading import Event
-=======
->>>>>>> 8b66a849
 from time import time
 
 from .authentication import NoAuthentication, MemberAuthentication, DoubleMemberAuthentication
@@ -446,20 +443,6 @@
         FUNC(attempt_counter, resolved, total) is called periodically until all addresses are
         resolved.
         """
-<<<<<<< HEAD
-<<<<<<< Updated upstream
-        logger.warning("unable to resolve all bootstrap addresses")
-=======
->>>>>>> 8b66a849
-        for counter in count(1):
-            logger.warning("unable to resolve all bootstrap addresses (attempt #%d)", counter)
-            yield 1.0 if counter < 30 else 30.0
-            candidates = get_bootstrap_candidates(self)
-            for candidate in candidates:
-                if candidate is None:
-                    break
-            else:
-=======
         assert self._callback.is_current_thread
         assert callable(func)
 
@@ -477,7 +460,6 @@
                 community.update_bootstrap_candidates(self._bootstrap_candidates.itervalues())
 
             if success:
->>>>>>> Stashed changes
                 logger.debug("resolved all bootstrap addresses")
 
             else:
